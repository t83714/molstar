{
  "name": "molstar",
  "version": "2.3.3",
  "description": "A comprehensive macromolecular library.",
  "homepage": "https://github.com/molstar/molstar#readme",
  "repository": {
    "type": "git",
    "url": "https://github.com/molstar/molstar.git"
  },
  "bugs": {
    "url": "https://github.com/molstar/molstar/issues"
  },
  "scripts": {
    "lint": "eslint .",
    "lint-fix": "eslint . --fix",
    "test": "npm run lint && jest",
    "jest": "jest",
    "build": "npm run build-tsc && npm run build-extra && npm run build-webpack",
    "build-viewer": "npm run build-tsc && npm run build-extra && npm run build-webpack-viewer",
    "build-tsc": "concurrently \"tsc --incremental\" \"tsc --build tsconfig.commonjs.json --incremental\"",
    "build-extra": "cpx \"src/**/*.{scss,html,ico}\" lib/",
    "build-webpack": "webpack --mode production --config ./webpack.config.production.js",
    "build-webpack-viewer": "webpack --mode production --config ./webpack.config.viewer.js",
    "watch": "concurrently -c \"green,green,gray,gray\" --names \"tsc,srv,ext,wpc\" --kill-others \"npm:watch-tsc\" \"npm:watch-servers\" \"npm:watch-extra\" \"npm:watch-webpack\"",
    "watch-viewer": "concurrently -c \"green,gray,gray\" --names \"tsc,ext,wpc\" --kill-others \"npm:watch-tsc\" \"npm:watch-extra\" \"npm:watch-webpack-viewer\"",
    "watch-viewer-debug": "concurrently -c \"green,gray,gray\" --names \"tsc,ext,wpc\" --kill-others \"npm:watch-tsc\" \"npm:watch-extra\" \"npm:watch-webpack-viewer-debug\"",
    "watch-tsc": "tsc --watch --incremental",
    "watch-servers": "tsc --build tsconfig.commonjs.json --watch --incremental",
    "watch-extra": "cpx \"src/**/*.{scss,html,ico}\" lib/ --watch",
    "watch-webpack": "webpack -w --mode development --stats minimal",
    "watch-webpack-viewer": "webpack -w --mode development --stats minimal --config ./webpack.config.viewer.js",
    "watch-webpack-viewer-debug": "webpack -w --mode development --stats minimal --config ./webpack.config.viewer.debug.js",
    "serve": "http-server -p 1338 -g",
    "model-server": "node lib/commonjs/servers/model/server.js",
    "model-server-watch": "nodemon --watch lib lib/commonjs/servers/model/server.js",
    "volume-server-test": "node lib/commonjs/servers/volume/server.js --idMap em 'test/${id}.mdb' --defaultPort 1336",
    "plugin-state": "node lib/commonjs/servers/plugin-state/index.js --working-folder ./build/state --port 1339",
    "preversion": "npm run test",
    "version": "npm run build",
    "postversion": "git push && git push --tags"
  },
  "files": [
    "lib/",
    "build/viewer/"
  ],
  "bin": {
    "cif2bcif": "lib/commonjs/cli/cif2bcif/index.js",
    "cifschema": "lib/commonjs/cli/cifschema/index.js",
    "model-server": "lib/commonjs/servers/model/server.js",
    "model-server-query": "lib/commonjs/servers/model/query.js",
    "model-server-preprocess": "lib/commonjs/servers/model/preprocess.js",
    "volume-server": "lib/commonjs/servers/volume/server.js",
    "volume-server-query": "lib/commonjs/servers/volume/query.js",
    "volume-server-pack": "lib/commonjs/servers/volume/pack.js"
  },
  "nodemonConfig": {
    "ignoreRoot": [
      "./node_modules",
      ".git"
    ],
    "ignore": [],
    "delay": "2500"
  },
  "jest": {
    "moduleFileExtensions": [
      "ts",
      "js"
    ],
    "transform": {
      "\\.ts$": "ts-jest"
    },
    "moduleDirectories": [
      "node_modules",
      "lib"
    ],
    "testURL": "http://localhost/",
    "testRegex": "\\.spec\\.ts$"
  },
  "author": "Mol* Contributors",
  "contributors": [
    "Alexander Rose <alexander.rose@weirdbyte.de>",
    "David Sehnal <david.sehnal@gmail.com>",
    "Sebastian Bittrich <sebastian.bittrich@rcsb.org>",
    "Áron Samuel Kovács <aron.kovacs@mail.muni.cz>",
    "Ludovic Autin <autin@scripps.edu>",
    "Michal Malý <michal.maly@ibt.cas.cz>",
    "Jiří Černý <jiri.cerny@ibt.cas.cz>"
  ],
  "license": "MIT",
  "devDependencies": {
    "@graphql-codegen/add": "^3.1.0",
    "@graphql-codegen/cli": "^2.2.0",
    "@graphql-codegen/time": "^3.1.0",
    "@graphql-codegen/typescript": "^2.2.2",
    "@graphql-codegen/typescript-graphql-files-modules": "^2.1.0",
    "@graphql-codegen/typescript-graphql-request": "^4.1.4",
    "@graphql-codegen/typescript-operations": "^2.1.6",
    "@types/cors": "^2.8.12",
<<<<<<< HEAD
    "@types/gl": "^4.1.0",
    "@typescript-eslint/eslint-plugin": "^4.31.0",
    "@typescript-eslint/parser": "^4.31.0",
=======
    "@typescript-eslint/eslint-plugin": "^4.32.0",
    "@typescript-eslint/parser": "^4.32.0",
>>>>>>> c94acff8
    "benchmark": "^2.1.4",
    "concurrently": "^6.3.0",
    "cpx2": "^4.0.0",
    "crypto-browserify": "^3.12.0",
    "css-loader": "^6.3.0",
    "eslint": "^7.32.0",
    "extra-watch-webpack-plugin": "^1.0.3",
    "file-loader": "^6.2.0",
    "fs-extra": "^10.0.0",
<<<<<<< HEAD
    "gl": "^4.9.2",
    "graphql": "^15.5.3",
    "http-server": "^13.0.1",
    "jest": "^27.1.1",
=======
    "graphql": "^15.6.0",
    "http-server": "^13.0.2",
    "jest": "^27.2.4",
>>>>>>> c94acff8
    "mini-css-extract-plugin": "^2.3.0",
    "node-sass": "^6.0.1",
    "path-browserify": "^1.0.1",
    "raw-loader": "^4.0.2",
    "sass-loader": "^12.1.0",
    "simple-git": "^2.46.0",
    "stream-browserify": "^3.0.0",
    "style-loader": "^3.3.0",
    "ts-jest": "^27.0.5",
    "typescript": "^4.4.3",
    "webpack": "^5.56.0",
    "webpack-cli": "^4.8.0",
    "webpack-version-file-plugin": "^0.4.0"
  },
  "dependencies": {
    "@types/argparse": "^2.0.10",
    "@types/benchmark": "^2.1.1",
    "@types/compression": "1.7.2",
    "@types/express": "^4.17.13",
    "@types/jest": "^27.0.2",
    "@types/node": "^16.10.2",
    "@types/node-fetch": "^2.5.12",
    "@types/react": "^17.0.27",
    "@types/react-dom": "^17.0.9",
    "@types/swagger-ui-dist": "3.30.1",
    "argparse": "^2.0.1",
    "body-parser": "^1.19.0",
    "compression": "^1.7.4",
    "cors": "^2.8.5",
    "express": "^4.17.1",
    "h264-mp4-encoder": "^1.0.12",
    "immer": "^9.0.6",
    "immutable": "^3.8.2",
    "node-fetch": "^2.6.2",
    "react": "^17.0.2",
    "react-dom": "^17.0.2",
    "rxjs": "^7.3.1",
    "swagger-ui-dist": "^3.52.3",
    "tslib": "^2.3.1",
    "util.promisify": "^1.1.1",
    "xhr2": "^0.2.1"
  }
}<|MERGE_RESOLUTION|>--- conflicted
+++ resolved
@@ -96,14 +96,9 @@
     "@graphql-codegen/typescript-graphql-request": "^4.1.4",
     "@graphql-codegen/typescript-operations": "^2.1.6",
     "@types/cors": "^2.8.12",
-<<<<<<< HEAD
     "@types/gl": "^4.1.0",
-    "@typescript-eslint/eslint-plugin": "^4.31.0",
-    "@typescript-eslint/parser": "^4.31.0",
-=======
     "@typescript-eslint/eslint-plugin": "^4.32.0",
     "@typescript-eslint/parser": "^4.32.0",
->>>>>>> c94acff8
     "benchmark": "^2.1.4",
     "concurrently": "^6.3.0",
     "cpx2": "^4.0.0",
@@ -113,16 +108,10 @@
     "extra-watch-webpack-plugin": "^1.0.3",
     "file-loader": "^6.2.0",
     "fs-extra": "^10.0.0",
-<<<<<<< HEAD
     "gl": "^4.9.2",
-    "graphql": "^15.5.3",
-    "http-server": "^13.0.1",
-    "jest": "^27.1.1",
-=======
     "graphql": "^15.6.0",
     "http-server": "^13.0.2",
     "jest": "^27.2.4",
->>>>>>> c94acff8
     "mini-css-extract-plugin": "^2.3.0",
     "node-sass": "^6.0.1",
     "path-browserify": "^1.0.1",
