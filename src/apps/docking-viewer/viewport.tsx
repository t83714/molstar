--- conflicted
+++ resolved
@@ -55,13 +55,9 @@
                 scale: 1.0,
                 threshold: 0.33,
                 color: Color(0x0000),
-<<<<<<< HEAD
                 includeTransparent: true,
             } }
-=======
-            } },
             shadow: { name: 'off', params: {} },
->>>>>>> 65310e52
         }
     } });
 }
