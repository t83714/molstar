--- conflicted
+++ resolved
@@ -13,10 +13,7 @@
 
 export const CellpackPackingPresetParams = {
     traceOnly: PD.Boolean(true),
-<<<<<<< HEAD
-=======
     ignoreLight: PD.Boolean(false),
->>>>>>> 7c420218
     representation: PD.Select('gaussian-surface', PD.arrayToOptions(['gaussian-surface', 'spacefill', 'point', 'orientation'] as const)),
 };
 export type CellpackPackingPresetParams = PD.ValuesFor<typeof CellpackPackingPresetParams>
@@ -63,10 +60,7 @@
 //
 
 export const CellpackMembranePresetParams = {
-<<<<<<< HEAD
-=======
     ignoreLight: PD.Boolean(false),
->>>>>>> 7c420218
     representation: PD.Select('gaussian-surface', PD.arrayToOptions(['gaussian-surface', 'spacefill', 'point', 'orientation'] as const)),
 };
 export type CellpackMembranePresetParams = PD.ValuesFor<typeof CellpackMembranePresetParams>
