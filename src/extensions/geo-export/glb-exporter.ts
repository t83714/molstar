--- conflicted
+++ resolved
@@ -5,11 +5,6 @@
  * @author Alexander Rose <alexander.rose@weirdbyte.de>
  */
 
-<<<<<<< HEAD
-import { BaseValues } from '../../mol-gl/renderable/schema';
-=======
-import { Style } from '../../mol-gl/renderer';
->>>>>>> 73ac445a
 import { asciiWrite } from '../../mol-io/common/ascii';
 import { IsNativeEndianLittle, flipByteOrder } from '../../mol-io/common/binary';
 import { Box3D } from '../../mol-math/geometry';
