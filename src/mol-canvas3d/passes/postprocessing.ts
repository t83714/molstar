/**
 * Copyright (c) 2019-2022 mol* contributors, licensed under MIT, See LICENSE file for more info.
 *
 * @author Alexander Rose <alexander.rose@weirdbyte.de>
 * @author Áron Samuel Kovács <aron.kovacs@mail.muni.cz>
 * @author Ludovic Autin <ludovic.autin@gmail.com>
 */

import { CopyRenderable, createCopyRenderable, QuadSchema, QuadValues } from '../../mol-gl/compute/util';
import { TextureSpec, Values, UniformSpec, DefineSpec } from '../../mol-gl/renderable/schema';
import { ShaderCode } from '../../mol-gl/shader-code';
import { WebGLContext } from '../../mol-gl/webgl/context';
import { Texture } from '../../mol-gl/webgl/texture';
import { ValueCell } from '../../mol-util';
import { createComputeRenderItem } from '../../mol-gl/webgl/render-item';
import { createComputeRenderable, ComputeRenderable } from '../../mol-gl/renderable';
import { Mat4, Vec2, Vec3, Vec4 } from '../../mol-math/linear-algebra';
import { ParamDefinition as PD } from '../../mol-util/param-definition';
import { RenderTarget } from '../../mol-gl/webgl/render-target';
import { DrawPass } from './draw';
import { ICamera } from '../../mol-canvas3d/camera';
import { quad_vert } from '../../mol-gl/shader/quad.vert';
import { outlines_frag } from '../../mol-gl/shader/outlines.frag';
import { ssao_frag } from '../../mol-gl/shader/ssao.frag';
import { ssaoBlur_frag } from '../../mol-gl/shader/ssao-blur.frag';
import { postprocessing_frag } from '../../mol-gl/shader/postprocessing.frag';
import { Framebuffer } from '../../mol-gl/webgl/framebuffer';
import { Color } from '../../mol-util/color';
import { FxaaParams, FxaaPass } from './fxaa';
import { SmaaParams, SmaaPass } from './smaa';
import { isTimingMode } from '../../mol-util/debug';
import { BackgroundParams, BackgroundPass } from './background';
import { AssetManager } from '../../mol-util/assets';
import { Light } from '../../mol-gl/renderer';
import { shadows_frag } from '../../mol-gl/shader/shadows.frag';

const OutlinesSchema = {
    ...QuadSchema,
    tDepthOpaque: TextureSpec('texture', 'rgba', 'ubyte', 'nearest'),
    tDepthTransparent: TextureSpec('texture', 'rgba', 'ubyte', 'nearest'),
    uTexSize: UniformSpec('v2'),

    dOrthographic: DefineSpec('number'),
    uNear: UniformSpec('f'),
    uFar: UniformSpec('f'),

    uMaxPossibleViewZDiff: UniformSpec('f'),

    dTransparentOutline: DefineSpec('boolean'),
};
type OutlinesRenderable = ComputeRenderable<Values<typeof OutlinesSchema>>

function getOutlinesRenderable(ctx: WebGLContext, depthTextureOpaque: Texture, depthTextureTransparent: Texture, transparentOutline: boolean): OutlinesRenderable {
    const width = depthTextureOpaque.getWidth();
    const height = depthTextureOpaque.getHeight();

    const values: Values<typeof OutlinesSchema> = {
        ...QuadValues,
        tDepthOpaque: ValueCell.create(depthTextureOpaque),
        tDepthTransparent: ValueCell.create(depthTextureTransparent),
        uTexSize: ValueCell.create(Vec2.create(width, height)),

        dOrthographic: ValueCell.create(0),
        uNear: ValueCell.create(1),
        uFar: ValueCell.create(10000),

        uMaxPossibleViewZDiff: ValueCell.create(0.5),

        dTransparentOutline: ValueCell.create(transparentOutline),
    };

    const schema = { ...OutlinesSchema };
    const shaderCode = ShaderCode('outlines', quad_vert, outlines_frag);
    const renderItem = createComputeRenderItem(ctx, 'triangles', shaderCode, schema, values);

    return createComputeRenderable(renderItem, values);
}

const ShadowsSchema = {
    ...QuadSchema,
    tDepth: TextureSpec('texture', 'rgba', 'ubyte', 'nearest'),
    uTexSize: UniformSpec('v2'),

    uProjection: UniformSpec('m4'),
    uInvProjection: UniformSpec('m4'),
    uBounds: UniformSpec('v4'),

    dOrthographic: DefineSpec('number'),
    uNear: UniformSpec('f'),
    uFar: UniformSpec('f'),

    dSteps: DefineSpec('number'),
    uMaxDistance: UniformSpec('f'),
    uTolerance: UniformSpec('f'),
    uBias: UniformSpec('f'),

    uLightDirection: UniformSpec('v3[]'),
    uLightColor: UniformSpec('v3[]'),
    dLightCount: DefineSpec('number'),
};
type ShadowsRenderable = ComputeRenderable<Values<typeof ShadowsSchema>>

function getShadowsRenderable(ctx: WebGLContext, depthTexture: Texture): ShadowsRenderable {
    const width = depthTexture.getWidth();
    const height = depthTexture.getHeight();

    const values: Values<typeof ShadowsSchema> = {
        ...QuadValues,
        tDepth: ValueCell.create(depthTexture),
        uTexSize: ValueCell.create(Vec2.create(width, height)),

        uProjection: ValueCell.create(Mat4.identity()),
        uInvProjection: ValueCell.create(Mat4.identity()),
        uBounds: ValueCell.create(Vec4()),

        dOrthographic: ValueCell.create(0),
        uNear: ValueCell.create(1),
        uFar: ValueCell.create(10000),

        dSteps: ValueCell.create(1),
        uMaxDistance: ValueCell.create(3.0),
        uTolerance: ValueCell.create(1.0),
        uBias: ValueCell.create(0.6),

        uLightDirection: ValueCell.create([]),
        uLightColor: ValueCell.create([]),
        dLightCount: ValueCell.create(0),
    };

    const schema = { ...ShadowsSchema };
    const shaderCode = ShaderCode('shadows', quad_vert, shadows_frag);
    const renderItem = createComputeRenderItem(ctx, 'triangles', shaderCode, schema, values);

    return createComputeRenderable(renderItem, values);
}

const SsaoSchema = {
    ...QuadSchema,
    tDepth: TextureSpec('texture', 'rgba', 'ubyte', 'nearest'),

    uSamples: UniformSpec('v3[]'),
    dNSamples: DefineSpec('number'),

    uProjection: UniformSpec('m4'),
    uInvProjection: UniformSpec('m4'),
    uBounds: UniformSpec('v4'),

    uTexSize: UniformSpec('v2'),

    uRadius: UniformSpec('f'),
    uBias: UniformSpec('f'),
};

type SsaoRenderable = ComputeRenderable<Values<typeof SsaoSchema>>

function getSsaoRenderable(ctx: WebGLContext, depthTexture: Texture): SsaoRenderable {
    const values: Values<typeof SsaoSchema> = {
        ...QuadValues,
        tDepth: ValueCell.create(depthTexture),

        uSamples: ValueCell.create(getSamples(32)),
        dNSamples: ValueCell.create(32),

        uProjection: ValueCell.create(Mat4.identity()),
        uInvProjection: ValueCell.create(Mat4.identity()),
        uBounds: ValueCell.create(Vec4()),

        uTexSize: ValueCell.create(Vec2.create(ctx.gl.drawingBufferWidth, ctx.gl.drawingBufferHeight)),

        uRadius: ValueCell.create(8.0),
        uBias: ValueCell.create(0.025),
    };

    const schema = { ...SsaoSchema };
    const shaderCode = ShaderCode('ssao', quad_vert, ssao_frag);
    const renderItem = createComputeRenderItem(ctx, 'triangles', shaderCode, schema, values);

    return createComputeRenderable(renderItem, values);
}

const SsaoBlurSchema = {
    ...QuadSchema,
    tSsaoDepth: TextureSpec('texture', 'rgba', 'ubyte', 'nearest'),
    uTexSize: UniformSpec('v2'),

    uKernel: UniformSpec('f[]'),
    dOcclusionKernelSize: DefineSpec('number'),

    uBlurDirectionX: UniformSpec('f'),
    uBlurDirectionY: UniformSpec('f'),

    uMaxPossibleViewZDiff: UniformSpec('f'),

    uNear: UniformSpec('f'),
    uFar: UniformSpec('f'),
    uBounds: UniformSpec('v4'),
    dOrthographic: DefineSpec('number'),
};

type SsaoBlurRenderable = ComputeRenderable<Values<typeof SsaoBlurSchema>>

function getSsaoBlurRenderable(ctx: WebGLContext, ssaoDepthTexture: Texture, direction: 'horizontal' | 'vertical'): SsaoBlurRenderable {
    const values: Values<typeof SsaoBlurSchema> = {
        ...QuadValues,
        tSsaoDepth: ValueCell.create(ssaoDepthTexture),
        uTexSize: ValueCell.create(Vec2.create(ssaoDepthTexture.getWidth(), ssaoDepthTexture.getHeight())),

        uKernel: ValueCell.create(getBlurKernel(15)),
        dOcclusionKernelSize: ValueCell.create(15),

        uBlurDirectionX: ValueCell.create(direction === 'horizontal' ? 1 : 0),
        uBlurDirectionY: ValueCell.create(direction === 'vertical' ? 1 : 0),

        uMaxPossibleViewZDiff: ValueCell.create(0.5),

        uNear: ValueCell.create(0.0),
        uFar: ValueCell.create(10000.0),
        uBounds: ValueCell.create(Vec4()),
        dOrthographic: ValueCell.create(0),
    };

    const schema = { ...SsaoBlurSchema };
    const shaderCode = ShaderCode('ssao_blur', quad_vert, ssaoBlur_frag);
    const renderItem = createComputeRenderItem(ctx, 'triangles', shaderCode, schema, values);

    return createComputeRenderable(renderItem, values);
}

function getBlurKernel(kernelSize: number): number[] {
    const sigma = kernelSize / 3.0;
    const halfKernelSize = Math.floor((kernelSize + 1) / 2);

    const kernel = [];
    for (let x = 0; x < halfKernelSize; x++) {
        kernel.push((1.0 / ((Math.sqrt(2 * Math.PI)) * sigma)) * Math.exp(-x * x / (2 * sigma * sigma)));
    }

    return kernel;
}

const RandomHemisphereVector: Vec3[] = [];
for (let i = 0; i < 256; i++) {
    const v = Vec3();
    v[0] = Math.random() * 2.0 - 1.0;
    v[1] = Math.random() * 2.0 - 1.0;
    v[2] = Math.random();
    Vec3.normalize(v, v);
    Vec3.scale(v, v, Math.random());
    RandomHemisphereVector.push(v);
}

function getSamples(nSamples: number): number[] {
    const samples = [];
    for (let i = 0; i < nSamples; i++) {
        let scale = (i * i + 2.0 * i + 1) / (nSamples * nSamples);
        scale = 0.1 + scale * (1.0 - 0.1);

        samples.push(RandomHemisphereVector[i][0] * scale);
        samples.push(RandomHemisphereVector[i][1] * scale);
        samples.push(RandomHemisphereVector[i][2] * scale);
    }

    return samples;
}

const PostprocessingSchema = {
    ...QuadSchema,
    tSsaoDepth: TextureSpec('texture', 'rgba', 'ubyte', 'nearest'),
    tColor: TextureSpec('texture', 'rgba', 'ubyte', 'nearest'),
    tDepthOpaque: TextureSpec('texture', 'rgba', 'ubyte', 'nearest'),
    tDepthTransparent: TextureSpec('texture', 'rgba', 'ubyte', 'nearest'),
    tShadows: TextureSpec('texture', 'rgba', 'ubyte', 'nearest'),
    tOutlines: TextureSpec('texture', 'rgba', 'ubyte', 'nearest'),
    uTexSize: UniformSpec('v2'),

    dOrthographic: DefineSpec('number'),
    uNear: UniformSpec('f'),
    uFar: UniformSpec('f'),
    uFogNear: UniformSpec('f'),
    uFogFar: UniformSpec('f'),
    uFogColor: UniformSpec('v3'),
    uOutlineColor: UniformSpec('v3'),
    uTransparentBackground: UniformSpec('b'),

    uMaxPossibleViewZDiff: UniformSpec('f'),

    dOcclusionEnable: DefineSpec('boolean'),
    uOcclusionOffset: UniformSpec('v2'),

    dShadowEnable: DefineSpec('boolean'),

    dOutlineEnable: DefineSpec('boolean'),
    dOutlineScale: DefineSpec('number'),
    uOutlineThreshold: UniformSpec('f'),

    dTransparentOutline: DefineSpec('boolean'),
};
type PostprocessingRenderable = ComputeRenderable<Values<typeof PostprocessingSchema>>

<<<<<<< HEAD
function getPostprocessingRenderable(ctx: WebGLContext, colorTexture: Texture, depthTextureOpaque: Texture, depthTextureTransparent: Texture, outlinesTexture: Texture, ssaoDepthTexture: Texture, transparentOutline: boolean): PostprocessingRenderable {
=======
function getPostprocessingRenderable(ctx: WebGLContext, colorTexture: Texture, depthTextureOpaque: Texture, depthTextureTransparent: Texture, shadowsTexture: Texture, outlinesTexture: Texture, ssaoDepthTexture: Texture): PostprocessingRenderable {
>>>>>>> 65310e52
    const values: Values<typeof PostprocessingSchema> = {
        ...QuadValues,
        tSsaoDepth: ValueCell.create(ssaoDepthTexture),
        tColor: ValueCell.create(colorTexture),
        tDepthOpaque: ValueCell.create(depthTextureOpaque),
        tDepthTransparent: ValueCell.create(depthTextureTransparent),
        tShadows: ValueCell.create(shadowsTexture),
        tOutlines: ValueCell.create(outlinesTexture),
        uTexSize: ValueCell.create(Vec2.create(colorTexture.getWidth(), colorTexture.getHeight())),

        dOrthographic: ValueCell.create(0),
        uNear: ValueCell.create(1),
        uFar: ValueCell.create(10000),
        uFogNear: ValueCell.create(10000),
        uFogFar: ValueCell.create(10000),
        uFogColor: ValueCell.create(Vec3.create(1, 1, 1)),
        uOutlineColor: ValueCell.create(Vec3.create(0, 0, 0)),
        uTransparentBackground: ValueCell.create(false),

        uMaxPossibleViewZDiff: ValueCell.create(0.5),

        dOcclusionEnable: ValueCell.create(true),
        uOcclusionOffset: ValueCell.create(Vec2.create(0, 0)),

        dShadowEnable: ValueCell.create(false),

        dOutlineEnable: ValueCell.create(false),
        dOutlineScale: ValueCell.create(1),
        uOutlineThreshold: ValueCell.create(0.33),

        dTransparentOutline: ValueCell.create(transparentOutline),
    };

    const schema = { ...PostprocessingSchema };
    const shaderCode = ShaderCode('postprocessing', quad_vert, postprocessing_frag);
    const renderItem = createComputeRenderItem(ctx, 'triangles', shaderCode, schema, values);

    return createComputeRenderable(renderItem, values);
}

export const PostprocessingParams = {
    occlusion: PD.MappedStatic('on', {
        on: PD.Group({
            samples: PD.Numeric(32, { min: 1, max: 256, step: 1 }),
            radius: PD.Numeric(5, { min: 0, max: 10, step: 0.1 }, { description: 'Final occlusion radius is 2^x' }),
            bias: PD.Numeric(0.8, { min: 0, max: 3, step: 0.1 }),
            blurKernelSize: PD.Numeric(15, { min: 1, max: 25, step: 2 }),
            resolutionScale: PD.Numeric(1, { min: 0.1, max: 1, step: 0.05 }, { description: 'Adjust resolution of occlusion calculation' }),
        }),
        off: PD.Group({})
    }, { cycle: true, description: 'Darken occluded crevices with the ambient occlusion effect' }),
    shadow: PD.MappedStatic('off', {
        on: PD.Group({
            steps: PD.Numeric(1, { min: 1, max: 64, step: 1 }),
            bias: PD.Numeric(0.6, { min: 0.0, max: 1.0, step: 0.01 }),
            maxDistance: PD.Numeric(3, { min: 0, max: 256, step: 1 }),
            tolerance: PD.Numeric(1.0, { min: 0.0, max: 10.0, step: 0.1 }),
        }),
        off: PD.Group({})
    }, { cycle: true, description: 'Simplistic shadows' }),
    outline: PD.MappedStatic('off', {
        on: PD.Group({
            scale: PD.Numeric(1, { min: 1, max: 5, step: 1 }),
            threshold: PD.Numeric(0.33, { min: 0.01, max: 1, step: 0.01 }),
            color: PD.Color(Color(0x000000)),
            includeTransparent: PD.Boolean(true, { description: 'Whether to show outline for objects with an opacity value less than 1' }),
        }),
        off: PD.Group({})
    }, { cycle: true, description: 'Draw outline around 3D objects' }),
    antialiasing: PD.MappedStatic('smaa', {
        fxaa: PD.Group(FxaaParams),
        smaa: PD.Group(SmaaParams),
        off: PD.Group({})
    }, { options: [['fxaa', 'FXAA'], ['smaa', 'SMAA'], ['off', 'Off']], description: 'Smooth pixel edges' }),
    background: PD.Group(BackgroundParams, { isFlat: true }),
};

export type PostprocessingProps = PD.Values<typeof PostprocessingParams>

export class PostprocessingPass {
    static isEnabled(props: PostprocessingProps) {
        return props.occlusion.name === 'on' || props.shadow.name === 'on' || props.outline.name === 'on' || props.background.variant.name !== 'off';
    }

    static isOutlineEnabled(props: PostprocessingProps) {
        return props.outline.name === 'on';
    }

    readonly target: RenderTarget;

    private readonly outlinesTarget: RenderTarget;
    private readonly outlinesRenderable: OutlinesRenderable;

    private readonly shadowsTarget: RenderTarget;
    private readonly shadowsRenderable: ShadowsRenderable;

    private readonly ssaoFramebuffer: Framebuffer;
    private readonly ssaoBlurFirstPassFramebuffer: Framebuffer;
    private readonly ssaoBlurSecondPassFramebuffer: Framebuffer;

    private readonly downsampledDepthTarget: RenderTarget;
    private readonly downsampleDepthRenderable: CopyRenderable;

    private readonly ssaoDepthTexture: Texture;
    private readonly ssaoDepthBlurProxyTexture: Texture;

    private readonly ssaoRenderable: SsaoRenderable;
    private readonly ssaoBlurFirstPassRenderable: SsaoBlurRenderable;
    private readonly ssaoBlurSecondPassRenderable: SsaoBlurRenderable;

    private nSamples: number;
    private blurKernelSize: number;
    private downsampleFactor: number;

    private readonly renderable: PostprocessingRenderable;

    private ssaoScale: number;
    private calcSsaoScale() {
        // downscale ssao for high pixel-ratios
        return Math.min(1, 1 / this.webgl.pixelRatio) * this.downsampleFactor;
    }

    private readonly bgColor = Vec3();
    readonly background: BackgroundPass;

    constructor(private readonly webgl: WebGLContext, assetManager: AssetManager, private readonly drawPass: DrawPass) {
        const { colorTarget, depthTextureTransparent, depthTextureOpaque } = drawPass;
        const width = colorTarget.getWidth();
        const height = colorTarget.getHeight();

        this.nSamples = 1;
        this.blurKernelSize = 1;
        this.downsampleFactor = 1;
        this.ssaoScale = this.calcSsaoScale();

        // needs to be linear for anti-aliasing pass
        this.target = webgl.createRenderTarget(width, height, false, 'uint8', 'linear');

        this.outlinesTarget = webgl.createRenderTarget(width, height, false);
        this.outlinesRenderable = getOutlinesRenderable(webgl, depthTextureOpaque, depthTextureTransparent, true);

        this.shadowsTarget = webgl.createRenderTarget(width, height, false);
        this.shadowsRenderable = getShadowsRenderable(webgl, depthTextureOpaque);

        this.ssaoFramebuffer = webgl.resources.framebuffer();
        this.ssaoBlurFirstPassFramebuffer = webgl.resources.framebuffer();
        this.ssaoBlurSecondPassFramebuffer = webgl.resources.framebuffer();

        const sw = Math.floor(width * this.ssaoScale);
        const sh = Math.floor(height * this.ssaoScale);

        this.downsampledDepthTarget = webgl.createRenderTarget(sw, sh, false, 'uint8', 'linear');
        this.downsampleDepthRenderable = createCopyRenderable(webgl, depthTextureOpaque);

        this.ssaoDepthTexture = webgl.resources.texture('image-uint8', 'rgba', 'ubyte', 'linear');
        this.ssaoDepthTexture.define(sw, sh);
        this.ssaoDepthTexture.attachFramebuffer(this.ssaoFramebuffer, 'color0');

        this.ssaoDepthBlurProxyTexture = webgl.resources.texture('image-uint8', 'rgba', 'ubyte', 'linear');
        this.ssaoDepthBlurProxyTexture.define(sw, sh);
        this.ssaoDepthBlurProxyTexture.attachFramebuffer(this.ssaoBlurFirstPassFramebuffer, 'color0');

        this.ssaoDepthTexture.attachFramebuffer(this.ssaoBlurSecondPassFramebuffer, 'color0');

        this.ssaoRenderable = getSsaoRenderable(webgl, this.downsampleFactor === 1 ? depthTextureOpaque : this.downsampledDepthTarget.texture);
        this.ssaoBlurFirstPassRenderable = getSsaoBlurRenderable(webgl, this.ssaoDepthTexture, 'horizontal');
        this.ssaoBlurSecondPassRenderable = getSsaoBlurRenderable(webgl, this.ssaoDepthBlurProxyTexture, 'vertical');
<<<<<<< HEAD
        this.renderable = getPostprocessingRenderable(webgl, colorTarget.texture, depthTextureOpaque, depthTextureTransparent, this.outlinesTarget.texture, this.ssaoDepthTexture, true);
=======
        this.renderable = getPostprocessingRenderable(webgl, colorTarget.texture, depthTextureOpaque, depthTextureTransparent, this.shadowsTarget.texture, this.outlinesTarget.texture, this.ssaoDepthTexture);
>>>>>>> 65310e52

        this.background = new BackgroundPass(webgl, assetManager, width, height);
    }

    setSize(width: number, height: number) {
        const [w, h] = this.renderable.values.uTexSize.ref.value;
        const ssaoScale = this.calcSsaoScale();

        if (width !== w || height !== h || this.ssaoScale !== ssaoScale) {
            this.ssaoScale = ssaoScale;

            const sw = Math.floor(width * this.ssaoScale);
            const sh = Math.floor(height * this.ssaoScale);
            this.target.setSize(width, height);
            this.outlinesTarget.setSize(width, height);
            this.shadowsTarget.setSize(width, height);
            this.downsampledDepthTarget.setSize(sw, sh);
            this.ssaoDepthTexture.define(sw, sh);
            this.ssaoDepthBlurProxyTexture.define(sw, sh);

            ValueCell.update(this.renderable.values.uTexSize, Vec2.set(this.renderable.values.uTexSize.ref.value, width, height));
            ValueCell.update(this.outlinesRenderable.values.uTexSize, Vec2.set(this.outlinesRenderable.values.uTexSize.ref.value, width, height));
            ValueCell.update(this.shadowsRenderable.values.uTexSize, Vec2.set(this.shadowsRenderable.values.uTexSize.ref.value, width, height));
            ValueCell.update(this.downsampleDepthRenderable.values.uTexSize, Vec2.set(this.downsampleDepthRenderable.values.uTexSize.ref.value, sw, sh));
            ValueCell.update(this.ssaoRenderable.values.uTexSize, Vec2.set(this.ssaoRenderable.values.uTexSize.ref.value, sw, sh));
            ValueCell.update(this.ssaoBlurFirstPassRenderable.values.uTexSize, Vec2.set(this.ssaoBlurFirstPassRenderable.values.uTexSize.ref.value, sw, sh));
            ValueCell.update(this.ssaoBlurSecondPassRenderable.values.uTexSize, Vec2.set(this.ssaoBlurSecondPassRenderable.values.uTexSize.ref.value, sw, sh));

            this.background.setSize(width, height);
        }
    }

    private updateState(camera: ICamera, transparentBackground: boolean, backgroundColor: Color, props: PostprocessingProps, light: Light) {
        let needsUpdateShadows = false;
        let needsUpdateMain = false;
        let needsUpdateSsao = false;
        let needsUpdateSsaoBlur = false;
        let needsUpdateOutline = false;

        const orthographic = camera.state.mode === 'orthographic' ? 1 : 0;
        const outlinesEnabled = props.outline.name === 'on';
        const shadowsEnabled = props.shadow.name === 'on';
        const occlusionEnabled = props.occlusion.name === 'on';

        const invProjection = Mat4.identity();
        Mat4.invert(invProjection, camera.projection);

        const [w, h] = this.renderable.values.uTexSize.ref.value;
        const v = camera.viewport;

        if (props.occlusion.name === 'on') {
            ValueCell.update(this.ssaoRenderable.values.uProjection, camera.projection);
            ValueCell.update(this.ssaoRenderable.values.uInvProjection, invProjection);

            const b = this.ssaoRenderable.values.uBounds;
            const s = this.ssaoScale;
            Vec4.set(b.ref.value,
                Math.floor(v.x * s) / (w * s),
                Math.floor(v.y * s) / (h * s),
                Math.ceil((v.x + v.width) * s) / (w * s),
                Math.ceil((v.y + v.height) * s) / (h * s)
            );
            ValueCell.update(b, b.ref.value);
            ValueCell.update(this.ssaoBlurFirstPassRenderable.values.uBounds, b.ref.value);
            ValueCell.update(this.ssaoBlurSecondPassRenderable.values.uBounds, b.ref.value);

            ValueCell.updateIfChanged(this.ssaoBlurFirstPassRenderable.values.uNear, camera.near);
            ValueCell.updateIfChanged(this.ssaoBlurSecondPassRenderable.values.uNear, camera.near);

            ValueCell.updateIfChanged(this.ssaoBlurFirstPassRenderable.values.uFar, camera.far);
            ValueCell.updateIfChanged(this.ssaoBlurSecondPassRenderable.values.uFar, camera.far);

            if (this.ssaoBlurFirstPassRenderable.values.dOrthographic.ref.value !== orthographic) {
                needsUpdateSsaoBlur = true;
            }
            ValueCell.updateIfChanged(this.ssaoBlurFirstPassRenderable.values.dOrthographic, orthographic);
            ValueCell.updateIfChanged(this.ssaoBlurSecondPassRenderable.values.dOrthographic, orthographic);

            if (this.nSamples !== props.occlusion.params.samples) {
                needsUpdateSsao = true;

                this.nSamples = props.occlusion.params.samples;
                ValueCell.update(this.ssaoRenderable.values.uSamples, getSamples(this.nSamples));
                ValueCell.updateIfChanged(this.ssaoRenderable.values.dNSamples, this.nSamples);
            }
            ValueCell.updateIfChanged(this.ssaoRenderable.values.uRadius, Math.pow(2, props.occlusion.params.radius));
            ValueCell.updateIfChanged(this.ssaoRenderable.values.uBias, props.occlusion.params.bias);

            if (this.blurKernelSize !== props.occlusion.params.blurKernelSize) {
                needsUpdateSsaoBlur = true;

                this.blurKernelSize = props.occlusion.params.blurKernelSize;
                const kernel = getBlurKernel(this.blurKernelSize);

                ValueCell.update(this.ssaoBlurFirstPassRenderable.values.uKernel, kernel);
                ValueCell.update(this.ssaoBlurSecondPassRenderable.values.uKernel, kernel);
                ValueCell.updateIfChanged(this.ssaoBlurFirstPassRenderable.values.dOcclusionKernelSize, this.blurKernelSize);
                ValueCell.updateIfChanged(this.ssaoBlurSecondPassRenderable.values.dOcclusionKernelSize, this.blurKernelSize);
            }

            if (this.downsampleFactor !== props.occlusion.params.resolutionScale) {
                needsUpdateSsao = true;

                this.downsampleFactor = props.occlusion.params.resolutionScale;
                this.ssaoScale = this.calcSsaoScale();

                const sw = Math.floor(w * this.ssaoScale);
                const sh = Math.floor(h * this.ssaoScale);

                this.downsampledDepthTarget.setSize(sw, sh);
                this.ssaoDepthTexture.define(sw, sh);
                this.ssaoDepthBlurProxyTexture.define(sw, sh);

                if (this.ssaoScale === 1) {
                    ValueCell.update(this.ssaoRenderable.values.tDepth, this.drawPass.depthTextureTransparent);
                } else {
                    ValueCell.update(this.ssaoRenderable.values.tDepth, this.downsampledDepthTarget.texture);
                }

                ValueCell.update(this.downsampleDepthRenderable.values.uTexSize, Vec2.set(this.downsampleDepthRenderable.values.uTexSize.ref.value, sw, sh));
                ValueCell.update(this.ssaoRenderable.values.uTexSize, Vec2.set(this.ssaoRenderable.values.uTexSize.ref.value, sw, sh));
                ValueCell.update(this.ssaoBlurFirstPassRenderable.values.uTexSize, Vec2.set(this.ssaoBlurFirstPassRenderable.values.uTexSize.ref.value, sw, sh));
                ValueCell.update(this.ssaoBlurSecondPassRenderable.values.uTexSize, Vec2.set(this.ssaoBlurSecondPassRenderable.values.uTexSize.ref.value, sw, sh));
            }
        }

        if (props.shadow.name === 'on') {
            ValueCell.update(this.shadowsRenderable.values.uProjection, camera.projection);
            ValueCell.update(this.shadowsRenderable.values.uInvProjection, invProjection);

            Vec4.set(this.shadowsRenderable.values.uBounds.ref.value,
                v.x / w,
                v.y / h,
                (v.x + v.width) / w,
                (v.y + v.height) / h
            );
            ValueCell.update(this.shadowsRenderable.values.uBounds, this.shadowsRenderable.values.uBounds.ref.value);

            ValueCell.updateIfChanged(this.shadowsRenderable.values.uNear, camera.near);
            ValueCell.updateIfChanged(this.shadowsRenderable.values.uFar, camera.far);
            ValueCell.updateIfChanged(this.shadowsRenderable.values.dOrthographic, orthographic);

            ValueCell.updateIfChanged(this.shadowsRenderable.values.uMaxDistance, props.shadow.params.maxDistance);
            ValueCell.updateIfChanged(this.shadowsRenderable.values.uTolerance, props.shadow.params.tolerance);
            ValueCell.updateIfChanged(this.shadowsRenderable.values.uBias, props.shadow.params.bias);
            if (this.shadowsRenderable.values.dSteps.ref.value !== props.shadow.params.steps) {
                ValueCell.update(this.shadowsRenderable.values.dSteps, props.shadow.params.steps);
                needsUpdateShadows = true;
            }

            ValueCell.update(this.shadowsRenderable.values.uLightDirection, light.direction);
            ValueCell.update(this.shadowsRenderable.values.uLightColor, light.color);
            if (this.shadowsRenderable.values.dLightCount.ref.value !== light.count) {
                ValueCell.update(this.shadowsRenderable.values.dLightCount, light.count);
                needsUpdateShadows = true;
            }
        }

        if (props.outline.name === 'on') {
            let { threshold, includeTransparent } = props.outline.params;
            const transparentOutline = includeTransparent ?? true;
            // orthographic needs lower threshold
            if (camera.state.mode === 'orthographic') threshold /= 5;
            const factor = Math.pow(1000, threshold) / 1000;
            // use radiusMax for stable outlines when zooming
            const maxPossibleViewZDiff = factor * camera.state.radiusMax;
            const outlineScale = props.outline.params.scale - 1;
            ValueCell.updateIfChanged(this.outlinesRenderable.values.uNear, camera.near);
            ValueCell.updateIfChanged(this.outlinesRenderable.values.uFar, camera.far);
            ValueCell.updateIfChanged(this.outlinesRenderable.values.uMaxPossibleViewZDiff, maxPossibleViewZDiff);
            if (this.renderable.values.dTransparentOutline.ref.value !== transparentOutline) { needsUpdateOutline = true; }            
            ValueCell.updateIfChanged(this.outlinesRenderable.values.dTransparentOutline, transparentOutline);

            ValueCell.update(this.renderable.values.uOutlineColor, Color.toVec3Normalized(this.renderable.values.uOutlineColor.ref.value, props.outline.params.color));

            ValueCell.updateIfChanged(this.renderable.values.uMaxPossibleViewZDiff, maxPossibleViewZDiff);
            if (this.renderable.values.dOutlineScale.ref.value !== outlineScale) { needsUpdateMain = true; }
            ValueCell.updateIfChanged(this.renderable.values.dOutlineScale, outlineScale);
            if (this.renderable.values.dTransparentOutline.ref.value !== transparentOutline) { needsUpdateMain = true; }
            ValueCell.updateIfChanged(this.renderable.values.dTransparentOutline, transparentOutline);
        }

        ValueCell.updateIfChanged(this.renderable.values.uFar, camera.far);
        ValueCell.updateIfChanged(this.renderable.values.uNear, camera.near);
        ValueCell.updateIfChanged(this.renderable.values.uFogFar, camera.fogFar);
        ValueCell.updateIfChanged(this.renderable.values.uFogNear, camera.fogNear);
        ValueCell.update(this.renderable.values.uFogColor, Color.toVec3Normalized(this.renderable.values.uFogColor.ref.value, backgroundColor));
        ValueCell.updateIfChanged(this.renderable.values.uTransparentBackground, transparentBackground);
        if (this.renderable.values.dOrthographic.ref.value !== orthographic) { needsUpdateMain = true; }
        ValueCell.updateIfChanged(this.renderable.values.dOrthographic, orthographic);

        if (this.renderable.values.dOutlineEnable.ref.value !== outlinesEnabled) { needsUpdateMain = true; }
        ValueCell.updateIfChanged(this.renderable.values.dOutlineEnable, outlinesEnabled);
        if (this.renderable.values.dShadowEnable.ref.value !== shadowsEnabled) { needsUpdateMain = true; }
        ValueCell.updateIfChanged(this.renderable.values.dShadowEnable, shadowsEnabled);
        if (this.renderable.values.dOcclusionEnable.ref.value !== occlusionEnabled) { needsUpdateMain = true; }
        ValueCell.updateIfChanged(this.renderable.values.dOcclusionEnable, occlusionEnabled);

<<<<<<< HEAD
        if (needsUpdateOutline) {
            this.outlinesRenderable.update();
=======
        if (needsUpdateShadows) {
            this.shadowsRenderable.update();
>>>>>>> 65310e52
        }

        if (needsUpdateSsao) {
            this.ssaoRenderable.update();
        }

        if (needsUpdateSsaoBlur) {
            this.ssaoBlurFirstPassRenderable.update();
            this.ssaoBlurSecondPassRenderable.update();
        }

        if (needsUpdateMain) {
            this.renderable.update();
        }

        const { gl, state } = this.webgl;

        state.enable(gl.SCISSOR_TEST);
        state.disable(gl.BLEND);
        state.disable(gl.DEPTH_TEST);
        state.depthMask(false);

        const { x, y, width, height } = camera.viewport;
        state.viewport(x, y, width, height);
        state.scissor(x, y, width, height);
    }

    private occlusionOffset: [x: number, y: number] = [0, 0];
    setOcclusionOffset(x: number, y: number) {
        this.occlusionOffset[0] = x;
        this.occlusionOffset[1] = y;
        ValueCell.update(this.renderable.values.uOcclusionOffset, Vec2.set(this.renderable.values.uOcclusionOffset.ref.value, x, y));
    }

    private transparentBackground = false;
    setTransparentBackground(value: boolean) {
        this.transparentBackground = value;
    }

    render(camera: ICamera, toDrawingBuffer: boolean, transparentBackground: boolean, backgroundColor: Color, props: PostprocessingProps, light: Light) {
        if (isTimingMode) this.webgl.timer.mark('PostprocessingPass.render');
        this.updateState(camera, transparentBackground, backgroundColor, props, light);

        if (props.outline.name === 'on') {
            this.outlinesTarget.bind();
            this.outlinesRenderable.render();
        }

        if (props.shadow.name === 'on') {
            this.shadowsTarget.bind();
            this.shadowsRenderable.render();
        }

        // don't render occlusion if offset is given,
        // which will reuse the existing occlusion
        if (props.occlusion.name === 'on' && this.occlusionOffset[0] === 0 && this.occlusionOffset[1] === 0) {
            if (this.ssaoScale < 1) {
                this.downsampledDepthTarget.bind();
                this.downsampleDepthRenderable.render();
            }

            this.ssaoFramebuffer.bind();
            this.ssaoRenderable.render();

            this.ssaoBlurFirstPassFramebuffer.bind();
            this.ssaoBlurFirstPassRenderable.render();

            this.ssaoBlurSecondPassFramebuffer.bind();
            this.ssaoBlurSecondPassRenderable.render();
        }

        if (toDrawingBuffer) {
            this.webgl.unbindFramebuffer();
        } else {
            this.target.bind();
        }

        const { gl, state } = this.webgl;

        this.background.update(camera, props.background);
        if (this.background.isEnabled(props.background)) {
            if (this.transparentBackground) {
                state.clearColor(0, 0, 0, 0);
            } else {
                Color.toVec3Normalized(this.bgColor, backgroundColor);
                state.clearColor(this.bgColor[0], this.bgColor[1], this.bgColor[2], 1);
            }
            gl.clear(gl.COLOR_BUFFER_BIT);
            state.enable(gl.BLEND);
            state.blendFuncSeparate(gl.SRC_ALPHA, gl.ONE_MINUS_SRC_ALPHA, gl.ONE, gl.ONE_MINUS_SRC_ALPHA);
            this.background.render();
        } else {
            state.clearColor(0, 0, 0, 1);
            gl.clear(gl.COLOR_BUFFER_BIT);
        }

        this.renderable.render();
        if (isTimingMode) this.webgl.timer.markEnd('PostprocessingPass.render');
    }
}

export class AntialiasingPass {
    static isEnabled(props: PostprocessingProps) {
        return props.antialiasing.name !== 'off';
    }

    readonly target: RenderTarget;
    private readonly fxaa: FxaaPass;
    private readonly smaa: SmaaPass;

    constructor(webgl: WebGLContext, private drawPass: DrawPass) {
        const { colorTarget } = drawPass;
        const width = colorTarget.getWidth();
        const height = colorTarget.getHeight();

        this.target = webgl.createRenderTarget(width, height, false);
        this.fxaa = new FxaaPass(webgl, this.target.texture);
        this.smaa = new SmaaPass(webgl, this.target.texture);
    }

    setSize(width: number, height: number) {
        const w = this.target.texture.getWidth();
        const h = this.target.texture.getHeight();

        if (width !== w || height !== h) {
            this.target.setSize(width, height);
            this.fxaa.setSize(width, height);
            if (this.smaa.supported) this.smaa.setSize(width, height);
        }
    }

    private _renderFxaa(camera: ICamera, toDrawingBuffer: boolean, props: PostprocessingProps) {
        if (props.antialiasing.name !== 'fxaa') return;

        const input = PostprocessingPass.isEnabled(props)
            ? this.drawPass.postprocessing.target.texture
            : this.drawPass.colorTarget.texture;
        this.fxaa.update(input, props.antialiasing.params);
        this.fxaa.render(camera.viewport, toDrawingBuffer ? undefined : this.target);
    }

    private _renderSmaa(camera: ICamera, toDrawingBuffer: boolean, props: PostprocessingProps) {
        if (props.antialiasing.name !== 'smaa') return;

        const input = PostprocessingPass.isEnabled(props)
            ? this.drawPass.postprocessing.target.texture
            : this.drawPass.colorTarget.texture;
        this.smaa.update(input, props.antialiasing.params);
        this.smaa.render(camera.viewport, toDrawingBuffer ? undefined : this.target);
    }

    render(camera: ICamera, toDrawingBuffer: boolean, props: PostprocessingProps) {
        if (props.antialiasing.name === 'off') return;

        if (props.antialiasing.name === 'fxaa') {
            this._renderFxaa(camera, toDrawingBuffer, props);
        } else if (props.antialiasing.name === 'smaa') {
            if (!this.smaa.supported) {
                throw new Error('SMAA not supported, missing "HTMLImageElement"');
            }
            this._renderSmaa(camera, toDrawingBuffer, props);
        }
    }
}
<|MERGE_RESOLUTION|>--- conflicted
+++ resolved
@@ -297,11 +297,8 @@
 };
 type PostprocessingRenderable = ComputeRenderable<Values<typeof PostprocessingSchema>>
 
-<<<<<<< HEAD
-function getPostprocessingRenderable(ctx: WebGLContext, colorTexture: Texture, depthTextureOpaque: Texture, depthTextureTransparent: Texture, outlinesTexture: Texture, ssaoDepthTexture: Texture, transparentOutline: boolean): PostprocessingRenderable {
-=======
-function getPostprocessingRenderable(ctx: WebGLContext, colorTexture: Texture, depthTextureOpaque: Texture, depthTextureTransparent: Texture, shadowsTexture: Texture, outlinesTexture: Texture, ssaoDepthTexture: Texture): PostprocessingRenderable {
->>>>>>> 65310e52
+
+function getPostprocessingRenderable(ctx: WebGLContext, colorTexture: Texture, depthTextureOpaque: Texture, depthTextureTransparent: Texture, shadowsTexture: Texture, outlinesTexture: Texture, ssaoDepthTexture: Texture, transparentOutline: boolean): PostprocessingRenderable {
     const values: Values<typeof PostprocessingSchema> = {
         ...QuadValues,
         tSsaoDepth: ValueCell.create(ssaoDepthTexture),
@@ -469,11 +466,7 @@
         this.ssaoRenderable = getSsaoRenderable(webgl, this.downsampleFactor === 1 ? depthTextureOpaque : this.downsampledDepthTarget.texture);
         this.ssaoBlurFirstPassRenderable = getSsaoBlurRenderable(webgl, this.ssaoDepthTexture, 'horizontal');
         this.ssaoBlurSecondPassRenderable = getSsaoBlurRenderable(webgl, this.ssaoDepthBlurProxyTexture, 'vertical');
-<<<<<<< HEAD
-        this.renderable = getPostprocessingRenderable(webgl, colorTarget.texture, depthTextureOpaque, depthTextureTransparent, this.outlinesTarget.texture, this.ssaoDepthTexture, true);
-=======
-        this.renderable = getPostprocessingRenderable(webgl, colorTarget.texture, depthTextureOpaque, depthTextureTransparent, this.shadowsTarget.texture, this.outlinesTarget.texture, this.ssaoDepthTexture);
->>>>>>> 65310e52
+        this.renderable = getPostprocessingRenderable(webgl, colorTarget.texture, depthTextureOpaque, depthTextureTransparent, this.shadowsTarget.texture, this.outlinesTarget.texture, this.ssaoDepthTexture, true);
 
         this.background = new BackgroundPass(webgl, assetManager, width, height);
     }
@@ -672,13 +665,12 @@
         if (this.renderable.values.dOcclusionEnable.ref.value !== occlusionEnabled) { needsUpdateMain = true; }
         ValueCell.updateIfChanged(this.renderable.values.dOcclusionEnable, occlusionEnabled);
 
-<<<<<<< HEAD
         if (needsUpdateOutline) {
             this.outlinesRenderable.update();
-=======
+        }
+
         if (needsUpdateShadows) {
             this.shadowsRenderable.update();
->>>>>>> 65310e52
         }
 
         if (needsUpdateSsao) {
