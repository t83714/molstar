/**
 * Copyright (c) 2018-2021 mol* contributors, licensed under MIT, See LICENSE file for more info.
 *
 * @author Alexander Rose <alexander.rose@weirdbyte.de>
 */

import { WebGLContext } from './context';
import { TextureImage, TextureVolume } from '../renderable/util';
import { ValueCell } from '../../mol-util';
import { RenderableSchema } from '../renderable/schema';
import { idFactory } from '../../mol-util/id-factory';
import { Framebuffer } from './framebuffer';
import { isWebGL2, GLRenderingContext } from './compat';
import { ValueOf } from '../../mol-util/type-helpers';
import { WebGLExtensions } from './extensions';

const getNextTextureId = idFactory();

export type TextureKindValue = {
    'image-uint8': TextureImage<Uint8Array>
    'image-float32': TextureImage<Float32Array>
    'image-float16': TextureImage<Float32Array>
    'image-depth': TextureImage<Uint8Array> // TODO should be Uint32Array
    'volume-uint8': TextureVolume<Uint8Array>
    'volume-float32': TextureVolume<Float32Array>
    'volume-float16': TextureVolume<Float32Array>
    'texture': Texture
}
export type TextureValueType = ValueOf<TextureKindValue>
export type TextureKind = keyof TextureKindValue
export type TextureType = 'ubyte' | 'ushort' | 'float' | 'fp16'
export type TextureFormat = 'alpha' | 'rgb' | 'rgba' | 'depth'
/** Numbers are shortcuts for color attachment */
export type TextureAttachment = 'depth' | 'stencil' | 'color0' | 'color1' | 'color2' | 'color3' | 'color4' | 'color5' | 'color6' | 'color7' | 0 | 1 | 2 | 3 | 4 | 5 | 6 | 7
export type TextureFilter = 'nearest' | 'linear'

export function getTarget(gl: GLRenderingContext, kind: TextureKind): number {
    switch (kind) {
        case 'image-uint8': return gl.TEXTURE_2D;
        case 'image-float32': return gl.TEXTURE_2D;
        case 'image-float16': return gl.TEXTURE_2D;
        case 'image-depth': return gl.TEXTURE_2D;
    }
    if (isWebGL2(gl)) {
        switch (kind) {
            case 'volume-uint8': return gl.TEXTURE_3D;
            case 'volume-float32': return gl.TEXTURE_3D;
            case 'volume-float16': return gl.TEXTURE_3D;
        }
    }
    throw new Error(`unknown texture kind '${kind}'`);
}

export function getFormat(gl: GLRenderingContext, format: TextureFormat, type: TextureType): number {
    switch (format) {
        case 'alpha':
            if (isWebGL2(gl) && type === 'float') return gl.RED;
            else return gl.ALPHA;
        case 'rgb': return gl.RGB;
        case 'rgba': return gl.RGBA;
        case 'depth': return gl.DEPTH_COMPONENT;
    }
}

export function getInternalFormat(gl: GLRenderingContext, format: TextureFormat, type: TextureType): number {
    if (isWebGL2(gl)) {
        switch (format) {
            case 'alpha':
                switch (type) {
                    case 'ubyte': return gl.ALPHA;
                    case 'float': return gl.R32F;
                    case 'fp16': return gl.R16F;
                }
            case 'rgb':
                switch (type) {
                    case 'ubyte': return gl.RGB;
                    case 'float': return gl.RGB32F;
                    case 'fp16': return gl.RGB16F;
                }
            case 'rgba':
                switch (type) {
                    case 'ubyte': return gl.RGBA;
                    case 'float': return gl.RGBA32F;
                    case 'fp16': return gl.RGBA16F;
                }
            case 'depth':
                return gl.DEPTH_COMPONENT16;
        }
    }
    return getFormat(gl, format, type);
}

function getByteCount(format: TextureFormat, type: TextureType, width: number, height: number, depth: number): number {
    const bpe = getFormatSize(format) * getTypeSize(type);
    return bpe * width * height * (depth || 1);
}

function getFormatSize(format: TextureFormat) {
    switch (format) {
        case 'alpha': return 1;
        case 'rgb': return 3;
        case 'rgba': return 4;
        case 'depth': return 4;
    }
}

function getTypeSize(type: TextureType): number {
    switch (type) {
        case 'ubyte': return 1;
        case 'ushort': return 2;
        case 'float': return 4;
        case 'fp16': return 2;
    }
}

export function getType(gl: GLRenderingContext, extensions: WebGLExtensions, type: TextureType): number {
    switch (type) {
        case 'ubyte': return gl.UNSIGNED_BYTE;
        case 'ushort': return gl.UNSIGNED_SHORT;
        case 'float': return gl.FLOAT;
        case 'fp16':
            if (extensions.textureHalfFloat) return extensions.textureHalfFloat.HALF_FLOAT;
            else throw new Error('extension "texture_half_float" unavailable');
    }
}

export function getFilter(gl: GLRenderingContext, type: TextureFilter): number {
    switch (type) {
        case 'nearest': return gl.NEAREST;
        case 'linear': return gl.LINEAR;
    }
}

export function getAttachment(gl: GLRenderingContext, extensions: WebGLExtensions, attachment: TextureAttachment): number {
    switch (attachment) {
        case 'depth': return gl.DEPTH_ATTACHMENT;
        case 'stencil': return gl.STENCIL_ATTACHMENT;
        case 'color0': case 0: return gl.COLOR_ATTACHMENT0;
    }
    if (extensions.drawBuffers) {
        switch (attachment) {
            case 'color1': case 1: return extensions.drawBuffers.COLOR_ATTACHMENT1;
            case 'color2': case 2: return extensions.drawBuffers.COLOR_ATTACHMENT2;
            case 'color3': case 3: return extensions.drawBuffers.COLOR_ATTACHMENT3;
            case 'color4': case 4: return extensions.drawBuffers.COLOR_ATTACHMENT4;
            case 'color5': case 5: return extensions.drawBuffers.COLOR_ATTACHMENT5;
            case 'color6': case 6: return extensions.drawBuffers.COLOR_ATTACHMENT6;
            case 'color7': case 7: return extensions.drawBuffers.COLOR_ATTACHMENT7;
        }
    }
    throw new Error('unknown texture attachment');
}

function isImage(x: TextureImage<any> | TextureVolume<any> | HTMLImageElement): x is HTMLImageElement {
    return typeof HTMLImageElement !== undefined && (x instanceof HTMLImageElement);
}

function isTexture2d(x: TextureImage<any> | TextureVolume<any>, target: number, gl: GLRenderingContext): x is TextureImage<any> {
    return target === gl.TEXTURE_2D;
}

function isTexture3d(x: TextureImage<any> | TextureVolume<any>, target: number, gl: WebGL2RenderingContext): x is TextureImage<any> {
    return target === gl.TEXTURE_3D;
}

export interface Texture {
    readonly id: number
    readonly target: number
    readonly format: number
    readonly internalFormat: number
    readonly type: number

    getWidth: () => number
    getHeight: () => number
    getDepth: () => number

    getByteCount: () => number

    define: (width: number, height: number, depth?: number) => void
<<<<<<< HEAD
    load: (image: TextureImage<any> | TextureVolume<any> | HTMLImageElement) => void
=======
    /**
     * The `sub` option requires an existing allocation on the GPU, that is, either
     * `define` or `load` without `sub` must have been called before.
     */
    load: (image: TextureImage<any> | TextureVolume<any>, sub?: boolean) => void
>>>>>>> 8d6557e5
    bind: (id: TextureId) => void
    unbind: (id: TextureId) => void
    /** Use `layer` to attach a z-slice of a 3D texture */
    attachFramebuffer: (framebuffer: Framebuffer, attachment: TextureAttachment, layer?: number) => void
    detachFramebuffer: (framebuffer: Framebuffer, attachment: TextureAttachment) => void

    reset: () => void
    destroy: () => void
}

export type TextureId = 0 | 1 | 2 | 3 | 4 | 5 | 6 | 7 | 8 | 9 | 10 | 11 | 12 | 13 | 14 | 15

export type TextureValues = { [k: string]: ValueCell<TextureValueType> }
export type Textures = [string, Texture][]

function getTexture(gl: GLRenderingContext) {
    const texture = gl.createTexture();
    if (texture === null) {
        throw new Error('Could not create WebGL texture');
    }
    return texture;
}

export function createTexture(gl: GLRenderingContext, extensions: WebGLExtensions, kind: TextureKind, _format: TextureFormat, _type: TextureType, _filter: TextureFilter): Texture {
    const id = getNextTextureId();
    let texture = getTexture(gl);

    // check texture kind and type compatability
    if (
        (kind.endsWith('float32') && _type !== 'float') ||
        (kind.endsWith('float16') && _type !== 'fp16') ||
        (kind.endsWith('uint8') && _type !== 'ubyte') ||
        (kind.endsWith('depth') && _type !== 'ushort')
    ) {
        throw new Error(`texture kind '${kind}' and type '${_type}' are incompatible`);
    }

    const target = getTarget(gl, kind);
    const filter = getFilter(gl, _filter);
    const format = getFormat(gl, _format, _type);
    const internalFormat = getInternalFormat(gl, _format, _type);
    const type = getType(gl, extensions, _type);

    function init() {
        gl.bindTexture(target, texture);
        gl.texParameteri(target, gl.TEXTURE_MAG_FILTER, filter);
        gl.texParameteri(target, gl.TEXTURE_MIN_FILTER, filter);
        // clamp-to-edge needed for non-power-of-two textures in webgl
        gl.texParameteri(target, gl.TEXTURE_WRAP_S, gl.CLAMP_TO_EDGE);
        gl.texParameteri(target, gl.TEXTURE_WRAP_T, gl.CLAMP_TO_EDGE);
        gl.bindTexture(target, null);
    }
    init();

    let width = 0, height = 0, depth = 0;
    let loadedData: undefined | TextureImage<any> | TextureVolume<any> | HTMLImageElement;
    let destroyed = false;

    function define(_width: number, _height: number, _depth?: number) {
        if (width === _width && height === _height && depth === (_depth || 0)) return;

        width = _width, height = _height, depth = _depth || 0;
        gl.bindTexture(target, texture);
        if (target === gl.TEXTURE_2D) {
            gl.texImage2D(target, 0, internalFormat, width, height, 0, format, type, null);
        } else if (isWebGL2(gl) && target === gl.TEXTURE_3D && depth !== undefined) {
            gl.texImage3D(target, 0, internalFormat, width, height, depth, 0, format, type, null);
        } else {
            throw new Error('unknown texture target');
        }
    }

<<<<<<< HEAD
    function load(data: TextureImage<any> | TextureVolume<any> | HTMLImageElement) {
=======
    function load(data: TextureImage<any> | TextureVolume<any>, sub = false) {
>>>>>>> 8d6557e5
        gl.bindTexture(target, texture);
        // unpack alignment of 1 since we use textures only for data
        gl.pixelStorei(gl.UNPACK_ALIGNMENT, 1);
        gl.pixelStorei(gl.UNPACK_COLORSPACE_CONVERSION_WEBGL, gl.NONE);
        gl.pixelStorei(gl.UNPACK_PREMULTIPLY_ALPHA_WEBGL, 0);
        if (isImage(data)) {
            gl.pixelStorei(gl.UNPACK_FLIP_Y_WEBGL, false);
            gl.bindTexture(gl.TEXTURE_2D, texture);
            gl.texImage2D(gl.TEXTURE_2D, 0, internalFormat, format, type, data);
        } else if (isTexture2d(data, target, gl)) {
            gl.pixelStorei(gl.UNPACK_FLIP_Y_WEBGL, !!data.flipY);
            if (sub) {
                gl.texSubImage2D(target, 0, 0, 0, data.width, data.height, format, type, data.array);
            } else {
                width = data.width, height = data.height;
                gl.texImage2D(target, 0, internalFormat, width, height, 0, format, type, data.array);
            }
        } else if (isWebGL2(gl) && isTexture3d(data, target, gl)) {
            gl.pixelStorei(gl.UNPACK_FLIP_Y_WEBGL, false);
            if (sub) {
                gl.texSubImage3D(target, 0, 0, 0, 0, data.width, data.height, data.depth, format, type, data.array);
            } else {
                width = data.width, height = data.height, depth = data.depth;
                gl.texImage3D(target, 0, internalFormat, width, height, depth, 0, format, type, data.array);
            }
        } else {
            throw new Error('unknown texture target');
        }
        gl.bindTexture(target, null);
        loadedData = data;
    }

    function attachFramebuffer(framebuffer: Framebuffer, attachment: TextureAttachment, layer?: number) {
        framebuffer.bind();
        if (target === gl.TEXTURE_2D) {
            gl.framebufferTexture2D(gl.FRAMEBUFFER, getAttachment(gl, extensions, attachment), gl.TEXTURE_2D, texture, 0);
        } else if (isWebGL2(gl) && target === gl.TEXTURE_3D) {
            if (layer === undefined) throw new Error('need `layer` to attach 3D texture');
            gl.framebufferTextureLayer(gl.FRAMEBUFFER, getAttachment(gl, extensions, attachment), texture, 0, layer);
        } else {
            throw new Error('unknown texture target');
        }
    }

    return {
        id,
        target,
        format,
        internalFormat,
        type,

        getWidth: () => width,
        getHeight: () => height,
        getDepth: () => depth,

        getByteCount: () => getByteCount(_format, _type, width, height, depth),

        define,
        load,
        bind: (id: TextureId) => {
            gl.activeTexture(gl.TEXTURE0 + id);
            gl.bindTexture(target, texture);
        },
        unbind: (id: TextureId) => {
            gl.activeTexture(gl.TEXTURE0 + id);
            gl.bindTexture(target, null);
        },
        attachFramebuffer,
        detachFramebuffer: (framebuffer: Framebuffer, attachment: TextureAttachment) => {
            framebuffer.bind();
            if (target === gl.TEXTURE_2D) {
                gl.framebufferTexture2D(gl.FRAMEBUFFER, getAttachment(gl, extensions, attachment), gl.TEXTURE_2D, null, 0);
            } else if (isWebGL2(gl) && target === gl.TEXTURE_3D) {
                gl.framebufferTextureLayer(gl.FRAMEBUFFER, getAttachment(gl, extensions, attachment), null, 0, 0);
            } else {
                throw new Error('unknown texture target');
            }
        },
        reset: () => {
            texture = getTexture(gl);
            init();

            const [_width, _height, _depth] = [width, height, depth];
            width = 0, height = 0, depth = 0; // set to zero to trigger resize
            define(_width, _height, _depth);
            if (loadedData) load(loadedData);
        },
        destroy: () => {
            if (destroyed) return;
            gl.deleteTexture(texture);
            destroyed = true;
        }
    };
}

export function createTextures(ctx: WebGLContext, schema: RenderableSchema, values: TextureValues) {
    const { resources } = ctx;
    const textures: Textures = [];
    Object.keys(schema).forEach(k => {
        const spec = schema[k];
        if (spec.type === 'texture') {
            const value = values[k];
            if (value) {
                if (spec.kind === 'texture') {
                    textures[textures.length] = [k, value.ref.value as Texture];
                } else {
                    const texture = resources.texture(spec.kind, spec.format, spec.dataType, spec.filter);
                    texture.load(value.ref.value as TextureImage<any> | TextureVolume<any>);
                    textures[textures.length] = [k, texture];
                }
            }
        }
    });
    return textures;
}

/**
 * Loads an image from a url to a textures and triggers update asynchronously.
 * This will not work on node.js with a polyfill for HTMLImageElement.
 */
export function loadImageTexture(src: string, cell: ValueCell<Texture>, texture: Texture) {
    const img = new Image();
    img.onload = function() {
        texture.load(img);
        ValueCell.update(cell, texture);
    };
    img.src = src;
}

//

export function createNullTexture(gl: GLRenderingContext, kind: TextureKind): Texture {
    const target = getTarget(gl, kind);
    return {
        id: getNextTextureId(),
        target,
        format: 0,
        internalFormat: 0,
        type: 0,

        getWidth: () => 0,
        getHeight: () => 0,
        getDepth: () => 0,
        getByteCount: () => 0,

        define: () => {},
        load: () => {},
        bind: (id: TextureId) => {
            gl.activeTexture(gl.TEXTURE0 + id);
            gl.bindTexture(target, null);
        },
        unbind: (id: TextureId) => {
            gl.activeTexture(gl.TEXTURE0 + id);
            gl.bindTexture(target, null);
        },
        attachFramebuffer: () => {},
        detachFramebuffer: () => {},

        reset: () => {},
        destroy: () => {},
    };
}<|MERGE_RESOLUTION|>--- conflicted
+++ resolved
@@ -177,15 +177,11 @@
     getByteCount: () => number
 
     define: (width: number, height: number, depth?: number) => void
-<<<<<<< HEAD
-    load: (image: TextureImage<any> | TextureVolume<any> | HTMLImageElement) => void
-=======
     /**
      * The `sub` option requires an existing allocation on the GPU, that is, either
      * `define` or `load` without `sub` must have been called before.
      */
-    load: (image: TextureImage<any> | TextureVolume<any>, sub?: boolean) => void
->>>>>>> 8d6557e5
+    load: (image: TextureImage<any> | TextureVolume<any> | HTMLImageElement, sub?: boolean) => void
     bind: (id: TextureId) => void
     unbind: (id: TextureId) => void
     /** Use `layer` to attach a z-slice of a 3D texture */
@@ -258,11 +254,7 @@
         }
     }
 
-<<<<<<< HEAD
-    function load(data: TextureImage<any> | TextureVolume<any> | HTMLImageElement) {
-=======
-    function load(data: TextureImage<any> | TextureVolume<any>, sub = false) {
->>>>>>> 8d6557e5
+    function load(data: TextureImage<any> | TextureVolume<any> | HTMLImageElement, sub = false) {
         gl.bindTexture(target, texture);
         // unpack alignment of 1 since we use textures only for data
         gl.pixelStorei(gl.UNPACK_ALIGNMENT, 1);
