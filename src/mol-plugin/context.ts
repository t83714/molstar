/**
 * Copyright (c) 2018-2022 mol* contributors, licensed under MIT, See LICENSE file for more info.
 *
 * @author David Sehnal <david.sehnal@gmail.com>
 * @author Alexander Rose <alexander.rose@weirdbyte.de>
 */

import produce, { setAutoFreeze } from 'immer';
import { List } from 'immutable';
import { merge, Subscription } from 'rxjs';
import { filter, take } from 'rxjs/operators';
import { Canvas3D, Canvas3DContext, DefaultCanvas3DParams } from '../mol-canvas3d/canvas3d';
import { resizeCanvas } from '../mol-canvas3d/util';
import { Vec2 } from '../mol-math/linear-algebra';
import { CustomProperty } from '../mol-model-props/common/custom-property';
import { Model, Structure } from '../mol-model/structure';
import { DataBuilder } from '../mol-plugin-state/builder/data';
import { StructureBuilder } from '../mol-plugin-state/builder/structure';
import { DataFormatRegistry } from '../mol-plugin-state/formats/registry';
import { StructureSelectionQueryRegistry } from '../mol-plugin-state/helpers/structure-selection-query';
import { PluginAnimationManager } from '../mol-plugin-state/manager/animation';
import { CameraManager } from '../mol-plugin-state/manager/camera';
import { InteractivityManager } from '../mol-plugin-state/manager/interactivity';
import { LociLabel, LociLabelManager } from '../mol-plugin-state/manager/loci-label';
import { PluginStateSnapshotManager } from '../mol-plugin-state/manager/snapshots';
import { StructureComponentManager } from '../mol-plugin-state/manager/structure/component';
import { StructureFocusManager } from '../mol-plugin-state/manager/structure/focus';
import { StructureHierarchyManager } from '../mol-plugin-state/manager/structure/hierarchy';
import { StructureHierarchyRef } from '../mol-plugin-state/manager/structure/hierarchy-state';
import { StructureMeasurementManager } from '../mol-plugin-state/manager/structure/measurement';
import { StructureSelectionManager } from '../mol-plugin-state/manager/structure/selection';
import { VolumeHierarchyManager } from '../mol-plugin-state/manager/volume/hierarchy';
import { LeftPanelTabName, PluginLayout } from './layout';
import { Representation } from '../mol-repr/representation';
import { StructureRepresentationRegistry } from '../mol-repr/structure/registry';
import { VolumeRepresentationRegistry } from '../mol-repr/volume/registry';
import { StateTransform } from '../mol-state';
import { RuntimeContext, Task } from '../mol-task';
import { ColorTheme } from '../mol-theme/color';
import { SizeTheme } from '../mol-theme/size';
import { ThemeRegistryContext } from '../mol-theme/theme';
import { AssetManager } from '../mol-util/assets';
import { Color } from '../mol-util/color';
import { ajaxGet } from '../mol-util/data-source';
import { isDebugMode, isProductionMode } from '../mol-util/debug';
import { ModifiersKeys } from '../mol-util/input/input-observer';
import { LogEntry } from '../mol-util/log-entry';
import { objectForEach } from '../mol-util/object';
import { RxEventHelper } from '../mol-util/rx-event-helper';
import { PluginAnimationLoop } from './animation-loop';
import { BuiltInPluginBehaviors } from './behavior';
import { PluginBehavior } from './behavior/behavior';
import { PluginCommandManager } from './command';
import { PluginCommands } from './commands';
import { PluginConfig, PluginConfigManager } from './config';
import { PluginSpec } from './spec';
import { PluginState } from './state';
import { SubstructureParentHelper } from './util/substructure-parent-helper';
import { TaskManager } from './util/task-manager';
import { PluginToastManager } from './util/toast';
import { ViewportScreenshotHelper } from './util/viewport-screenshot';
import { PLUGIN_VERSION, PLUGIN_VERSION_DATE } from './version';
import { setSaccharideCompIdMapType } from '../mol-model/structure/structure/carbohydrates/constants';

export class PluginContext {
    runTask = <T>(task: Task<T>, params?: { useOverlay?: boolean }) => this.managers.task.run(task, params);
    resolveTask = <T>(object: Task<T> | T | undefined) => {
        if (!object) return void 0;
        if (Task.is(object)) return this.runTask(object);
        return object;
    };

    protected subs: Subscription[] = [];

    private disposed = false;
    private ev = RxEventHelper.create();

    readonly config = new PluginConfigManager(this.spec.config); // needed to init state
    readonly state = new PluginState(this);
    readonly commands = new PluginCommandManager();

    private canvas3dInit = this.ev.behavior<boolean>(false);
    readonly behaviors = {
        state: {
            isAnimating: this.ev.behavior<boolean>(false),
            isUpdating: this.ev.behavior<boolean>(false),
            // TODO: should there be separate "updated" event?
            //   Often, this is used to indicate that the state has updated
            //   and it might not be the best way to react to state updates.
            isBusy: this.ev.behavior<boolean>(false)
        },
        interaction: {
            hover: this.ev.behavior<InteractivityManager.HoverEvent>({ current: Representation.Loci.Empty, modifiers: ModifiersKeys.None, buttons: 0, button: 0 }),
            click: this.ev.behavior<InteractivityManager.ClickEvent>({ current: Representation.Loci.Empty, modifiers: ModifiersKeys.None, buttons: 0, button: 0 }),
            drag: this.ev.behavior<InteractivityManager.DragEvent>({ current: Representation.Loci.Empty, modifiers: ModifiersKeys.None, buttons: 0, button: 0, pageStart: Vec2(), pageEnd: Vec2() }),
            selectionMode: this.ev.behavior<boolean>(false)
        },
        labels: {
            highlight: this.ev.behavior<{ labels: ReadonlyArray<LociLabel> }>({ labels: [] })
        },
        layout: {
            leftPanelTabName: this.ev.behavior<LeftPanelTabName>('root')
        },
        canvas3d: {
            initialized: this.canvas3dInit.pipe(filter(v => !!v), take(1))
        }
    } as const;

    readonly canvas3dContext: Canvas3DContext | undefined;
    readonly canvas3d: Canvas3D | undefined;
    readonly layout = new PluginLayout(this);
    readonly animationLoop = new PluginAnimationLoop(this);

    readonly representation = {
        structure: {
            registry: new StructureRepresentationRegistry(),
            themes: { colorThemeRegistry: ColorTheme.createRegistry(), sizeThemeRegistry: SizeTheme.createRegistry() } as ThemeRegistryContext,
        },
        volume: {
            registry: new VolumeRepresentationRegistry(),
            themes: { colorThemeRegistry: ColorTheme.createRegistry(), sizeThemeRegistry: SizeTheme.createRegistry() } as ThemeRegistryContext
        }
    } as const;

    readonly query = {
        structure: {
            registry: new StructureSelectionQueryRegistry()
        }
    } as const;

    readonly dataFormats = new DataFormatRegistry();

    readonly builders = {
        data: new DataBuilder(this),
        structure: void 0 as any as StructureBuilder
    };

    build() {
        return this.state.data.build();
    }

    readonly helpers = {
        substructureParent: new SubstructureParentHelper(this),
        viewportScreenshot: void 0 as ViewportScreenshotHelper | undefined
    } as const;

    readonly managers = {
        structure: {
            hierarchy: new StructureHierarchyManager(this),
            component: new StructureComponentManager(this),
            measurement: new StructureMeasurementManager(this),
            selection: new StructureSelectionManager(this),
            focus: new StructureFocusManager(this),
        },
        volume: {
            hierarchy: new VolumeHierarchyManager(this)
        },
        interactivity: void 0 as any as InteractivityManager,
        camera: new CameraManager(this),
        animation: new PluginAnimationManager(this),
        snapshot: new PluginStateSnapshotManager(this),
        lociLabels: void 0 as any as LociLabelManager,
        toast: new PluginToastManager(this),
        asset: new AssetManager(),
        task: new TaskManager()
    } as const;

    readonly events = {
        log: this.ev<LogEntry>(),
        task: this.managers.task.events,
        canvas3d: {
            settingsUpdated: this.ev(),
        }
    } as const;

    readonly customModelProperties = new CustomProperty.Registry<Model>();
    readonly customStructureProperties = new CustomProperty.Registry<Structure>();

    readonly customStructureControls = new Map<string, { new(): any /* constructible react components with <action.customControl /> */ }>();
    readonly customImportControls = new Map<string, { new(): any /* constructible react components with <action.customControl /> */ }>();
    readonly genericRepresentationControls = new Map<string, (selection: StructureHierarchyManager['selection']) => [StructureHierarchyRef[], string]>();

    /**
     * Used to store application specific custom state which is then available
     * to State Actions and similar constructs via the PluginContext.
     */
    readonly customState: unknown = Object.create(null);

    initViewer(canvas: HTMLCanvasElement, container: HTMLDivElement, canvas3dContext?: Canvas3DContext) {
        try {
            this.layout.setRoot(container);
            if (this.spec.layout && this.spec.layout.initial) this.layout.setProps(this.spec.layout.initial);

            if (canvas3dContext) {
                (this.canvas3dContext as Canvas3DContext) = canvas3dContext;
            } else {
                const antialias = !(this.config.get(PluginConfig.General.DisableAntialiasing) ?? false);
                const preserveDrawingBuffer = !(this.config.get(PluginConfig.General.DisablePreserveDrawingBuffer) ?? false);
                const pixelScale = this.config.get(PluginConfig.General.PixelScale) || 1;
                const pickScale = this.config.get(PluginConfig.General.PickScale) || 0.25;
                const pickPadding = this.config.get(PluginConfig.General.PickPadding) ?? 1;
                const enableWboit = this.config.get(PluginConfig.General.EnableWboit) || false;
                const enableDpoit = this.config.get(PluginConfig.General.EnableDpoit) || false;
                const preferWebGl1 = this.config.get(PluginConfig.General.PreferWebGl1) || false;
<<<<<<< HEAD
                (this.canvas3dContext as Canvas3DContext) = Canvas3DContext.fromCanvas(canvas, this.managers.asset, { antialias, preserveDrawingBuffer, pixelScale, pickScale, pickPadding, enableWboit, enableDpoit, preferWebGl1 });
=======
                const failIfMajorPerformanceCaveat = !(this.config.get(PluginConfig.General.AllowMajorPerformanceCaveat) ?? false);
                (this.canvas3dContext as Canvas3DContext) = Canvas3DContext.fromCanvas(canvas, this.managers.asset, { antialias, preserveDrawingBuffer, pixelScale, pickScale, pickPadding, enableWboit, preferWebGl1, failIfMajorPerformanceCaveat });
>>>>>>> a5a695a1
            }
            (this.canvas3d as Canvas3D) = Canvas3D.create(this.canvas3dContext!);
            this.canvas3dInit.next(true);
            let props = this.spec.canvas3d;

            const backgroundColor = Color(0xFCFBF9);
            if (!props) {
                this.canvas3d?.setProps({ renderer: { backgroundColor } });
            } else {
                if (props.renderer?.backgroundColor === void 0) {
                    props = produce(props, p => {
                        if (p.renderer) p.renderer.backgroundColor = backgroundColor;
                        else p.renderer = { backgroundColor };
                    });
                }
                this.canvas3d?.setProps(props);
            }
            this.animationLoop.start();
            (this.helpers.viewportScreenshot as ViewportScreenshotHelper) = new ViewportScreenshotHelper(this);

            this.subs.push(this.canvas3d!.interaction.click.subscribe(e => this.behaviors.interaction.click.next(e)));
            this.subs.push(this.canvas3d!.interaction.drag.subscribe(e => this.behaviors.interaction.drag.next(e)));
            this.subs.push(this.canvas3d!.interaction.hover.subscribe(e => this.behaviors.interaction.hover.next(e)));
            this.subs.push(this.canvas3d!.input.resize.subscribe(() => this.handleResize()));
            this.subs.push(this.layout.events.updated.subscribe(() => requestAnimationFrame(() => this.handleResize())));

            this.handleResize();

            return true;
        } catch (e) {
            this.log.error('' + e);
            console.error(e);
            return false;
        }
    }

    handleResize() {
        const canvas = this.canvas3dContext?.canvas;
        const container = this.layout.root;
        if (container && canvas) {
            const pixelScale = this.config.get(PluginConfig.General.PixelScale) || 1;
            resizeCanvas(canvas, container, pixelScale);
            this.canvas3d?.requestResize();
        }
    }

    readonly log = {
        entries: List<LogEntry>(),
        entry: (e: LogEntry) => this.events.log.next(e),
        error: (msg: string) => this.events.log.next(LogEntry.error(msg)),
        message: (msg: string) => this.events.log.next(LogEntry.message(msg)),
        info: (msg: string) => this.events.log.next(LogEntry.info(msg)),
        warn: (msg: string) => this.events.log.next(LogEntry.warning(msg)),
    };

    /**
     * This should be used in all transform related request so that it could be "spoofed" to allow
     * "static" access to resources.
     */
    readonly fetch = ajaxGet;

    /** return true is animating or updating */
    get isBusy() {
        return this.behaviors.state.isAnimating.value || this.behaviors.state.isUpdating.value;
    }

    get selectionMode() {
        return this.behaviors.interaction.selectionMode.value;
    }

    set selectionMode(mode: boolean) {
        this.behaviors.interaction.selectionMode.next(mode);
    }

    dataTransaction(f: (ctx: RuntimeContext) => Promise<void> | void, options?: { canUndo?: string | boolean, rethrowErrors?: boolean }) {
        return this.runTask(this.state.data.transaction(f, options));
    }

    clear(resetViewportSettings = false) {
        if (resetViewportSettings) this.canvas3d?.setProps(DefaultCanvas3DParams);
        return PluginCommands.State.RemoveObject(this, { state: this.state.data, ref: StateTransform.RootRef });
    }

    dispose(options?: { doNotForceWebGLContextLoss?: boolean }) {
        if (this.disposed) return;

        for (const s of this.subs) {
            s.unsubscribe();
        }
        this.subs = [];

        this.commands.dispose();
        this.canvas3d?.dispose();
        this.canvas3dContext?.dispose(options);
        this.ev.dispose();
        this.state.dispose();
        this.managers.task.dispose();
        this.helpers.substructureParent.dispose();

        objectForEach(this.managers, m => (m as any)?.dispose?.());
        objectForEach(this.managers.structure, m => (m as any)?.dispose?.());

        this.disposed = true;
    }

    private initBehaviorEvents() {
        this.subs.push(merge(this.state.data.behaviors.isUpdating, this.state.behaviors.behaviors.isUpdating).subscribe(u => {
            if (this.behaviors.state.isUpdating.value !== u) this.behaviors.state.isUpdating.next(u);
        }));

        const timeoutMs = this.config.get(PluginConfig.General.IsBusyTimeoutMs) || 750;
        const isBusy = this.behaviors.state.isBusy;

        let timeout: any = void 0;
        const setBusy = () => {
            if (!isBusy.value) isBusy.next(true);
        };
        const reset = () => {
            if (timeout !== void 0) clearTimeout(timeout);
            timeout = void 0;
        };

        this.subs.push(merge(this.behaviors.state.isUpdating, this.behaviors.state.isAnimating).subscribe(v => {
            const isUpdating = this.behaviors.state.isUpdating.value;
            const isAnimating = this.behaviors.state.isAnimating.value;

            if (isUpdating || isAnimating) {
                if (!isBusy.value) {
                    reset();
                    timeout = setTimeout(setBusy, timeoutMs);
                }
            } else {
                reset();
                isBusy.next(false);
            }
        }));

        this.subs.push(this.behaviors.interaction.selectionMode.subscribe(v => {
            if (!v) {
                this.managers.interactivity?.lociSelects.deselectAll();
            }
        }));
    }

    private initBuiltInBehavior() {
        BuiltInPluginBehaviors.State.registerDefault(this);
        BuiltInPluginBehaviors.Representation.registerDefault(this);
        BuiltInPluginBehaviors.Camera.registerDefault(this);
        BuiltInPluginBehaviors.Misc.registerDefault(this);

        this.subs.push(merge(this.state.data.events.log, this.state.behaviors.events.log).subscribe(e => this.events.log.next(e)));
    }

    private async initBehaviors() {
        let tree = this.state.behaviors.build();

        for (const cat of Object.keys(PluginBehavior.Categories)) {
            tree.toRoot().apply(PluginBehavior.CreateCategory, { label: (PluginBehavior.Categories as any)[cat] }, { ref: cat, state: { isLocked: true } });
        }

        // Init custom properties 1st
        for (const b of this.spec.behaviors) {
            const cat = PluginBehavior.getCategoryId(b.transformer);
            if (cat !== 'custom-props') continue;

            tree.to(PluginBehavior.getCategoryId(b.transformer)).apply(b.transformer, b.defaultParams, { ref: b.transformer.id });
        }
        await this.runTask(this.state.behaviors.updateTree(tree, { doNotUpdateCurrent: true, doNotLogTiming: true }));

        tree = this.state.behaviors.build();
        for (const b of this.spec.behaviors) {
            const cat = PluginBehavior.getCategoryId(b.transformer);
            if (cat === 'custom-props') continue;

            tree.to(PluginBehavior.getCategoryId(b.transformer)).apply(b.transformer, b.defaultParams, { ref: b.transformer.id });
        }
        await this.runTask(this.state.behaviors.updateTree(tree, { doNotUpdateCurrent: true, doNotLogTiming: true }));
    }

    private initCustomFormats() {
        if (!this.spec.customFormats) return;

        for (const f of this.spec.customFormats) {
            this.dataFormats.add(f[0], f[1]);
        }
    }

    private initAnimations() {
        if (!this.spec.animations) return;
        for (const anim of this.spec.animations) {
            this.managers.animation.register(anim);
        }
    }

    private initDataActions() {
        if (!this.spec.actions) return;
        for (const a of this.spec.actions) {
            this.state.data.actions.add(a.action);
        }
    }

    async init() {
        this.subs.push(this.events.log.subscribe(e => this.log.entries = this.log.entries.push(e)));

        this.initCustomFormats();
        this.initBehaviorEvents();
        this.initBuiltInBehavior();

        (this.managers.interactivity as InteractivityManager) = new InteractivityManager(this);
        (this.managers.lociLabels as LociLabelManager) = new LociLabelManager(this);
        (this.builders.structure as StructureBuilder) = new StructureBuilder(this);

        this.initAnimations();
        this.initDataActions();

        await this.initBehaviors();

        this.log.message(`Mol* Plugin ${PLUGIN_VERSION} [${PLUGIN_VERSION_DATE.toLocaleString()}]`);
        if (!isProductionMode) this.log.message(`Development mode enabled`);
        if (isDebugMode) this.log.message(`Debug mode enabled`);
    }

    constructor(public spec: PluginSpec) {
        // the reason for this is that sometimes, transform params get modified inline (i.e. palette.valueLabel)
        // and freezing the params object causes "read-only exception"
        // TODO: is this the best place to do it?
        setAutoFreeze(false);

        setSaccharideCompIdMapType(this.config.get(PluginConfig.Structure.SaccharideCompIdMapType) ?? 'default');
    }
}<|MERGE_RESOLUTION|>--- conflicted
+++ resolved
@@ -202,12 +202,8 @@
                 const enableWboit = this.config.get(PluginConfig.General.EnableWboit) || false;
                 const enableDpoit = this.config.get(PluginConfig.General.EnableDpoit) || false;
                 const preferWebGl1 = this.config.get(PluginConfig.General.PreferWebGl1) || false;
-<<<<<<< HEAD
-                (this.canvas3dContext as Canvas3DContext) = Canvas3DContext.fromCanvas(canvas, this.managers.asset, { antialias, preserveDrawingBuffer, pixelScale, pickScale, pickPadding, enableWboit, enableDpoit, preferWebGl1 });
-=======
                 const failIfMajorPerformanceCaveat = !(this.config.get(PluginConfig.General.AllowMajorPerformanceCaveat) ?? false);
-                (this.canvas3dContext as Canvas3DContext) = Canvas3DContext.fromCanvas(canvas, this.managers.asset, { antialias, preserveDrawingBuffer, pixelScale, pickScale, pickPadding, enableWboit, preferWebGl1, failIfMajorPerformanceCaveat });
->>>>>>> a5a695a1
+                (this.canvas3dContext as Canvas3DContext) = Canvas3DContext.fromCanvas(canvas, this.managers.asset, { antialias, preserveDrawingBuffer, pixelScale, pickScale, pickPadding, enableWboit, enableDpoit, preferWebGl1, failIfMajorPerformanceCaveat });
             }
             (this.canvas3d as Canvas3D) = Canvas3D.create(this.canvas3dContext!);
             this.canvas3dInit.next(true);
