/**
 * Copyright (c) 2017 mol* contributors, licensed under MIT, See LICENSE file for more info.
 *
 * @author David Sehnal <david.sehnal@gmail.com>
 */

import { Column, Table } from 'mol-data/db';
import { mmCIF_Database, mmCIF_Schema } from 'mol-io/reader/cif/schema/mmcif';
import { Spacegroup, SpacegroupCell, SymmetryOperator } from 'mol-math/geometry';
import { Tensor, Vec3 } from 'mol-math/linear-algebra';
import { Task, RuntimeContext } from 'mol-task';
import UUID from 'mol-util/uuid';
import Format from '../format';
import { Model } from '../model';
import { Entities } from '../properties/common';
import { CustomProperties } from '../properties/custom';
import { ModelSymmetry } from '../properties/symmetry';
import { createAssemblies } from './mmcif/assembly';
import { getAtomicHierarchyAndConformation } from './mmcif/atomic';
import { ComponentBond } from './mmcif/bonds';
import { getIHMCoarse, EmptyIHMCoarse, IHMData } from './mmcif/ihm';
import { getSecondaryStructureMmCif } from './mmcif/secondary-structure';
import { getSequence } from './mmcif/sequence';
import { sortAtomSite } from './mmcif/sort';
import { StructConn } from './mmcif/bonds/struct_conn';
import { ChemicalComponent } from '../properties/chemical-component';
import { ComponentType, getMoleculeType } from '../types';

import mmCIF_Format = Format.mmCIF

type AtomSite = mmCIF_Database['atom_site']

function getSymmetry(format: mmCIF_Format): ModelSymmetry {
    const assemblies = createAssemblies(format);
    const spacegroup = getSpacegroup(format);
    const isNonStandardCrytalFrame = checkNonStandardCrystalFrame(format, spacegroup);
    return { assemblies, spacegroup, isNonStandardCrytalFrame, ncsOperators: getNcsOperators(format) };
}

function checkNonStandardCrystalFrame(format: mmCIF_Format, spacegroup: Spacegroup) {
    const { atom_sites } = format.data;
    if (atom_sites._rowCount === 0) return false;
    // TODO: parse atom_sites transform and check if it corresponds to the toFractional matrix
    return false;
}

function getSpacegroup(format: mmCIF_Format): Spacegroup {
    const { symmetry, cell } = format.data;
    if (symmetry._rowCount === 0 || cell._rowCount === 0) return Spacegroup.ZeroP1;
    const groupName = symmetry['space_group_name_H-M'].value(0);
    const spaceCell = SpacegroupCell.create(groupName,
        Vec3.create(cell.length_a.value(0), cell.length_b.value(0), cell.length_c.value(0)),
        Vec3.scale(Vec3.zero(), Vec3.create(cell.angle_alpha.value(0), cell.angle_beta.value(0), cell.angle_gamma.value(0)), Math.PI / 180));

    return Spacegroup.create(spaceCell);
}

function getNcsOperators(format: mmCIF_Format) {
    const { struct_ncs_oper } = format.data;
    if (struct_ncs_oper._rowCount === 0) return void 0;
    const { id, matrix, vector } = struct_ncs_oper;

    const matrixSpace = mmCIF_Schema.struct_ncs_oper.matrix.space, vectorSpace = mmCIF_Schema.struct_ncs_oper.vector.space;

    const opers: SymmetryOperator[] = [];
    for (let i = 0; i < struct_ncs_oper._rowCount; i++) {
        const m = Tensor.toMat3(matrixSpace, matrix.value(i));
        const v = Tensor.toVec3(vectorSpace, vector.value(i));
        opers[i] = SymmetryOperator.ofRotationAndOffset(`ncs_${id.value(i)}`, m, v);
    }
    return opers;
}
<<<<<<< HEAD

function getModifiedResidueNameMap(format: mmCIF_Format) {
=======
function getModifiedResidueNameMap(format: mmCIF_Format): Model['properties']['modifiedResidues'] {
>>>>>>> 9de8f2a1
    const data = format.data.pdbx_struct_mod_residue;
    const parentId = new Map<string, string>();
    const details = new Map<string, string>();
    const comp_id = data.label_comp_id.isDefined ? data.label_comp_id : data.auth_comp_id;
    const parent_id = data.parent_comp_id, details_data = data.details;

    for (let i = 0; i < data._rowCount; i++) {
        const id = comp_id.value(i);
        parentId.set(id, parent_id.value(i));
        details.set(id, details_data.value(i));
    }

    return { parentId, details };
}

function getAsymIdSerialMap(format: mmCIF_Format) {
    const data = format.data.struct_asym;
    const map = new Map<string, number>();
    let serial = 0

    const id = data.id
    const count = data._rowCount
    for (let i = 0; i < count; ++i) {
        const _id = id.value(i)
        if (!map.has(_id)) {
            map.set(_id, serial)
            serial += 1
        }
    }

    return map;
}

function getChemicalComponentMap(format: mmCIF_Format) {
    const map = new Map<string, ChemicalComponent>();
    const { id, type, name, pdbx_synonyms, formula, formula_weight } = format.data.chem_comp
    for (let i = 0, il = id.rowCount; i < il; ++i) {
        const _id = id.value(i)
        const _type = type.value(i)
        const cc: ChemicalComponent = {
            id: _id,
            type: ComponentType[_type],
            moleculeType: getMoleculeType(_type, _id),
            name: name.value(i),
            synonyms: pdbx_synonyms.value(i),
            formula: formula.value(i),
            formulaWeight: formula_weight.value(i),
        }
        map.set(_id, cc)
    }
    return map
}

export interface FormatData {
    modifiedResidueNameMap: Map<string, string>
    asymIdSerialMap: Map<string, number>
    chemicalComponentMap: Map<string, ChemicalComponent>
}

function getFormatData(format: mmCIF_Format): FormatData {
    return {
        modifiedResidueNameMap: getModifiedResidueNameMap(format),
        asymIdSerialMap: getAsymIdSerialMap(format),
        chemicalComponentMap: getChemicalComponentMap(format)
    }
}

function createStandardModel(format: mmCIF_Format, atom_site: AtomSite, entities: Entities, formatData: FormatData, previous?: Model): Model {
    const atomic = getAtomicHierarchyAndConformation(format, atom_site, entities, formatData, previous);
    if (previous && atomic.sameAsPrevious) {
        return { ...previous, atomicConformation: atomic.conformation };
    }

    const coarse = EmptyIHMCoarse;
    const label = format.data.entry.id.valueKind(0) === Column.ValueKind.Present
        ? format.data.entry.id.value(0)
        : format.data._name;

<<<<<<< HEAD
=======
    const modifiedResidues = getModifiedResidueNameMap(format);
    const asymIdSerialMap = getAsymIdSerialMap(format)
    const chemicalComponentMap = getChemicalComponentMap(format)

>>>>>>> 9de8f2a1
    return {
        id: UUID.create(),
        label,
        sourceData: format,
        modelNum: atom_site.pdbx_PDB_model_num.value(0),
        entities,
        symmetry: getSymmetry(format),
<<<<<<< HEAD
        sequence: getSequence(format.data, entities, atomic.hierarchy, formatData.modifiedResidueNameMap),
=======
        sequence: getSequence(format.data, entities, atomic.hierarchy, modifiedResidues.parentId),
>>>>>>> 9de8f2a1
        atomicHierarchy: atomic.hierarchy,
        atomicConformation: atomic.conformation,
        coarseHierarchy: coarse.hierarchy,
        coarseConformation: coarse.conformation,
        properties: {
            secondaryStructure: getSecondaryStructureMmCif(format.data, atomic.hierarchy),
<<<<<<< HEAD
            ...formatData
=======
            modifiedResidues,
            asymIdSerialMap,
            chemicalComponentMap
>>>>>>> 9de8f2a1
        },
        customProperties: new CustomProperties(),
        _staticPropertyData: Object.create(null),
        _dynamicPropertyData: Object.create(null)
    };
}

<<<<<<< HEAD
function createModelIHM(format: mmCIF_Format, data: IHMData, formatData: FormatData): Model {
    const atomic = getAtomicHierarchyAndConformation(format, data.atom_site, data.entities, formatData);
    const coarse = getIHMCoarse(data, formatData);
=======
function createModelIHM(format: mmCIF_Format, data: IHMData): Model {
    const atomic = getAtomicHierarchyAndConformation(format, data.atom_site, data.entities);
    const coarse = getIHMCoarse(data);
    const modifiedResidues = getModifiedResidueNameMap(format);
    const asymIdSerialMap = getAsymIdSerialMap(format)
    const chemicalComponentMap = getChemicalComponentMap(format)
>>>>>>> 9de8f2a1

    return {
        id: UUID.create(),
        label: data.model_name,
        sourceData: format,
        modelNum: data.model_id,
        entities: data.entities,
        symmetry: getSymmetry(format),
<<<<<<< HEAD
        sequence: getSequence(format.data, data.entities, atomic.hierarchy, formatData.modifiedResidueNameMap),
=======
        sequence: getSequence(format.data, data.entities, atomic.hierarchy, modifiedResidues.parentId),
>>>>>>> 9de8f2a1
        atomicHierarchy: atomic.hierarchy,
        atomicConformation: atomic.conformation,
        coarseHierarchy: coarse.hierarchy,
        coarseConformation: coarse.conformation,
        properties: {
            secondaryStructure: getSecondaryStructureMmCif(format.data, atomic.hierarchy),
<<<<<<< HEAD
            ...formatData
=======
            modifiedResidues,
            asymIdSerialMap,
            chemicalComponentMap
>>>>>>> 9de8f2a1
        },
        customProperties: new CustomProperties(),
        _staticPropertyData: Object.create(null),
        _dynamicPropertyData: Object.create(null)
    };
}

function attachProps(model: Model) {
    ComponentBond.attachFromMmCif(model);
    StructConn.attachFromMmCif(model);
}

function findModelEnd(num: Column<number>, startIndex: number) {
    const rowCount = num.rowCount;
    if (!num.isDefined) return rowCount;
    let endIndex = startIndex + 1;
    while (endIndex < rowCount && num.areValuesEqual(startIndex, endIndex)) endIndex++;
    return endIndex;
}

async function readStandard(ctx: RuntimeContext, format: mmCIF_Format, formatData: FormatData) {
    const atomCount = format.data.atom_site._rowCount;
    const entities: Entities = { data: format.data.entity, getEntityIndex: Column.createIndexer(format.data.entity.id) };

    const models: Model[] = [];
    let modelStart = 0;
    while (modelStart < atomCount) {
        const modelEnd = findModelEnd(format.data.atom_site.pdbx_PDB_model_num, modelStart);
        const atom_site = await sortAtomSite(ctx, format.data.atom_site, modelStart, modelEnd);
        const model = createStandardModel(format, atom_site, entities, formatData, models.length > 0 ? models[models.length - 1] : void 0);
        attachProps(model);
        models.push(model);
        modelStart = modelEnd;
    }
    return models;
}

function splitTable<T extends Table<any>>(table: T, col: Column<number>) {
    const ret = new Map<number, T>()
    const rowCount = table._rowCount;
    let modelStart = 0;
    while (modelStart < rowCount) {
        const modelEnd = findModelEnd(col, modelStart);
        const id = col.value(modelStart);
        const window = Table.window(table, table._schema, modelStart, modelEnd) as T;
        ret.set(id, window);
        modelStart = modelEnd;
    }
    return ret;
}

async function readIHM(ctx: RuntimeContext, format: mmCIF_Format, formatData: FormatData) {
    const { ihm_model_list } = format.data;
    const entities: Entities = { data: format.data.entity, getEntityIndex: Column.createIndexer(format.data.entity.id) };

    // TODO: will IHM require sorting or will we trust it?
    const atom_sites = splitTable(format.data.atom_site, format.data.atom_site.ihm_model_id);
    const sphere_sites = splitTable(format.data.ihm_sphere_obj_site, format.data.ihm_sphere_obj_site.model_id);
    const gauss_sites = splitTable(format.data.ihm_gaussian_obj_site, format.data.ihm_gaussian_obj_site.model_id);

    const models: Model[] = [];

    const { model_id, model_name } = ihm_model_list;
    for (let i = 0; i < ihm_model_list._rowCount; i++) {
        const id = model_id.value(i);
        const data: IHMData = {
            model_id: id,
            model_name: model_name.value(i),
            entities: entities,
            atom_site: atom_sites.has(id) ? atom_sites.get(id)! : Table.window(format.data.atom_site, format.data.atom_site._schema, 0, 0),
            ihm_sphere_obj_site: sphere_sites.has(id) ? sphere_sites.get(id)! : Table.window(format.data.ihm_sphere_obj_site, format.data.ihm_sphere_obj_site._schema, 0, 0),
            ihm_gaussian_obj_site: gauss_sites.has(id) ? gauss_sites.get(id)! : Table.window(format.data.ihm_gaussian_obj_site, format.data.ihm_gaussian_obj_site._schema, 0, 0)
        };
        const model = createModelIHM(format, data, formatData);
        attachProps(model);
        models.push(model);
    }

    return models;
}

function buildModels(format: mmCIF_Format): Task<ReadonlyArray<Model>> {
    const formatData = getFormatData(format)
    return Task.create('Create mmCIF Model', async ctx => {
        const isIHM = format.data.ihm_model_list._rowCount > 0;
        return isIHM ? await readIHM(ctx, format, formatData) : await readStandard(ctx, format, formatData);
    });
}

export default buildModels;<|MERGE_RESOLUTION|>--- conflicted
+++ resolved
@@ -70,12 +70,7 @@
     }
     return opers;
 }
-<<<<<<< HEAD
-
-function getModifiedResidueNameMap(format: mmCIF_Format) {
-=======
 function getModifiedResidueNameMap(format: mmCIF_Format): Model['properties']['modifiedResidues'] {
->>>>>>> 9de8f2a1
     const data = format.data.pdbx_struct_mod_residue;
     const parentId = new Map<string, string>();
     const details = new Map<string, string>();
@@ -130,14 +125,14 @@
 }
 
 export interface FormatData {
-    modifiedResidueNameMap: Map<string, string>
+    modifiedResidues: Model['properties']['modifiedResidues']
     asymIdSerialMap: Map<string, number>
     chemicalComponentMap: Map<string, ChemicalComponent>
 }
 
 function getFormatData(format: mmCIF_Format): FormatData {
     return {
-        modifiedResidueNameMap: getModifiedResidueNameMap(format),
+        modifiedResidues: getModifiedResidueNameMap(format),
         asymIdSerialMap: getAsymIdSerialMap(format),
         chemicalComponentMap: getChemicalComponentMap(format)
     }
@@ -154,13 +149,6 @@
         ? format.data.entry.id.value(0)
         : format.data._name;
 
-<<<<<<< HEAD
-=======
-    const modifiedResidues = getModifiedResidueNameMap(format);
-    const asymIdSerialMap = getAsymIdSerialMap(format)
-    const chemicalComponentMap = getChemicalComponentMap(format)
-
->>>>>>> 9de8f2a1
     return {
         id: UUID.create(),
         label,
@@ -168,24 +156,14 @@
         modelNum: atom_site.pdbx_PDB_model_num.value(0),
         entities,
         symmetry: getSymmetry(format),
-<<<<<<< HEAD
-        sequence: getSequence(format.data, entities, atomic.hierarchy, formatData.modifiedResidueNameMap),
-=======
-        sequence: getSequence(format.data, entities, atomic.hierarchy, modifiedResidues.parentId),
->>>>>>> 9de8f2a1
+        sequence: getSequence(format.data, entities, atomic.hierarchy, formatData.modifiedResidues.parentId),
         atomicHierarchy: atomic.hierarchy,
         atomicConformation: atomic.conformation,
         coarseHierarchy: coarse.hierarchy,
         coarseConformation: coarse.conformation,
         properties: {
             secondaryStructure: getSecondaryStructureMmCif(format.data, atomic.hierarchy),
-<<<<<<< HEAD
             ...formatData
-=======
-            modifiedResidues,
-            asymIdSerialMap,
-            chemicalComponentMap
->>>>>>> 9de8f2a1
         },
         customProperties: new CustomProperties(),
         _staticPropertyData: Object.create(null),
@@ -193,18 +171,9 @@
     };
 }
 
-<<<<<<< HEAD
 function createModelIHM(format: mmCIF_Format, data: IHMData, formatData: FormatData): Model {
     const atomic = getAtomicHierarchyAndConformation(format, data.atom_site, data.entities, formatData);
     const coarse = getIHMCoarse(data, formatData);
-=======
-function createModelIHM(format: mmCIF_Format, data: IHMData): Model {
-    const atomic = getAtomicHierarchyAndConformation(format, data.atom_site, data.entities);
-    const coarse = getIHMCoarse(data);
-    const modifiedResidues = getModifiedResidueNameMap(format);
-    const asymIdSerialMap = getAsymIdSerialMap(format)
-    const chemicalComponentMap = getChemicalComponentMap(format)
->>>>>>> 9de8f2a1
 
     return {
         id: UUID.create(),
@@ -213,24 +182,14 @@
         modelNum: data.model_id,
         entities: data.entities,
         symmetry: getSymmetry(format),
-<<<<<<< HEAD
-        sequence: getSequence(format.data, data.entities, atomic.hierarchy, formatData.modifiedResidueNameMap),
-=======
-        sequence: getSequence(format.data, data.entities, atomic.hierarchy, modifiedResidues.parentId),
->>>>>>> 9de8f2a1
+        sequence: getSequence(format.data, data.entities, atomic.hierarchy, formatData.modifiedResidues.parentId),
         atomicHierarchy: atomic.hierarchy,
         atomicConformation: atomic.conformation,
         coarseHierarchy: coarse.hierarchy,
         coarseConformation: coarse.conformation,
         properties: {
             secondaryStructure: getSecondaryStructureMmCif(format.data, atomic.hierarchy),
-<<<<<<< HEAD
             ...formatData
-=======
-            modifiedResidues,
-            asymIdSerialMap,
-            chemicalComponentMap
->>>>>>> 9de8f2a1
         },
         customProperties: new CustomProperties(),
         _staticPropertyData: Object.create(null),
