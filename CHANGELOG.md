# Change Log
All notable changes to this project will be documented in this file, following the suggestions of [Keep a CHANGELOG](http://keepachangelog.com/). This project adheres to [Semantic Versioning](http://semver.org/) for its most widely used - and defacto - public interfaces.

Note that since we don't clearly distinguish between a public and private interfaces there will be changes in non-major versions that are potentially breaking. If we make breaking changes to less used interfaces we will highlight it in here.


## [Unreleased]

<<<<<<< HEAD
- Improve picking by using drawbuffers (when available) to reduce number of drawcalls
=======
- Volume Server CIF: Add check that a data block contains volume data before parsing
>>>>>>> 2b003bc5
- Fix ``Scene.clear`` not clearing primitives & volumes arrays (@JonStargaryen)
- Fix rendering volumes when wboit is switched off and postprocessing is enabled

## [v3.8.2] - 2022-05-22

- Fix ``Scene.opacityAverage`` not taking xray shaded into account

## [v3.8.1] - 2022-05-14

- Fix issues with marking camera/handle helper (#433)
- Fix issues with array uniforms when running with headless-gl
- Fix Polymer Chain Instance coloring
- Improve performance of scene marker/opacity average calculation

## [v3.8.0] - 2022-04-30

- Add support for outlines around transparent objects
- Improve per-group transparency when wboit is switched off
- Improve ``ColorTheme`` typing with ``ColorType`` generic.
    - Defaults to ``ColorTypeLocation``
    - Set when using ``ColorTypeDirect`` or ``ColorTypeGrid``
- Fix case handling of ``struct_conf`` mmCIF enumeration field (#425)
- Fix ``allowTransparentBackfaces`` for per-group transparency
- Fix ``FormatRegistry.isApplicable`` returning true for unregistered formats
- Fix: handle building of ``GridLookup3D`` with zero cell size
- Fix ``ignoreLight`` for direct-volume rendering with webgl1
- Fix (non-black) outlines when using transparent background

## [v3.7.0] - 2022-04-13

- Fix ``xrayShaded`` for texture-mesh geometries
- [Breaking] Change ``allowTransparentBackfaces`` to ``transparentBackfaces`` with options ``off``, ``on``, ``opaque``. This was only added in 3.6.0, so allowing a breaking change here.
    - ``off``: don't show (default)
    - ``on``: show with transparency
    - ``opaque``: show fully opaque
- Add option to disable file drop overlay.

## [v3.6.2] - 2022-04-05

- ModelServer ligand queries: fixes for alternate locations, additional atoms & UNL ligand
- React 18 friendly ``useBehavior`` hook.

## [v3.6.1] - 2022-04-03

- Fix React18 related UI regressions.

## [v3.6.0] - 2022-04-03

- Check that model and coordinates have same element count when creating a trajectory
- Fix aromatic rings assignment: do not mix flags and planarity test
- Improve bonds assignment of coarse grained models: check for IndexPairBonds and exhaustive StructConn
- Fix unit mapping in bondedAtomicPairs MolScript query
- Improve pdb parsing: handle non unique atom and chain names (fixes #156)
- Fix volume streaming for entries with multiple contour lists
- Add ``allowTransparentBackfaces`` parameter to support double-sided rendering of transparent geometries
- Fix handling of case insensitive mmCIF enumeration fields (including entity.type)
- Fix ``disable-wboit`` Viewer GET param
- Add support for React 18.
    - Used by importing ``createPluginUI`` from ``mol-plugin-ui/react18``;
    - In Mol* 4.0, React 18 will become the default option.

## [v3.5.0] - 2022-03-25

- Fix issues with bounding-sphere & color-smoothing (mostly for small geometries)
- Support BCIF => CIF conversion in ``cif2bcif`` CLI tool

## [v3.4.0] - 2022-03-13

- Fix handling of mmcif with empty ``label_*`` fields
- Improve saccharide detection (compare against list from CCD)
- Fix legend label of hydrophobicity color theme
- Add ``LoadTrajectory`` action
- Add ``CustomImportControls`` to left panel
- Add Zenodo import extension (load structures, trajectories, volumes, and zip files)
- Fix loading of some compressed files within sessions
- Fix wrong element assignment for atoms with Charmm ion names
- Fix handling of empty symmetry cell data
- Add support for ``trr`` and ``nctraj`` coordinates files
- Add support for ``prmtop`` and ``top`` topology files

## [v3.3.1] - 2022-02-27

- Fix issue with unit boundary reuse (do at visual level instead)
- Add option to ignore ions for inter-unit bond computation

## [v3.3.0] - 2022-02-27

- Fix parsing contour-level from emdb v3 header files
- Fix invalid CSS (#376)
- Fix "texture not renderable" & "texture not bound" warnings (#319)
- Fix visual for bonds between two aromatic rings
- Fix visual for delocalized bonds (parsed from mmcif and mol2)
- Fix ring computation algorithm
- Add ``UnitResonance`` property with info about delocalized triplets
- Resolve marking in main renderer loop to improve overall performance
- Use ``throttleTime`` instead of ``debounceTime`` in sequence viewer for better responsiveness
- Change line geometry default ``scaleFactor`` to 2 (3 is too big after fixing line rendering)
- Trajectory animation performance improvements
    - Reuse ``Model.CoarseGrained`` for coordinate trajectories
    - Avoid calculating ``InterUnitBonds`` when ``Structure.parent`` ones are empty
    - Reuse unit boundary if sphere has not changed too much
    - Don't show 'inter-bond' and 'element-cross' visuals in line representations of polymerAndLigand preset
- Fix additional mononucleotides detected as polymer components
- Fix and improve ``canRemap`` handling in ``IntraUnitBonds``
- Reuse occlusion for secondary passes during multi-sampling
- Check if marking passes are needed before doing them
- Add ``resolutionScale`` parameter to allow trading quality of occlusion for performance

## [v3.2.0] - 2022-02-17

- Rename "best database mapping" to "SIFTS Mapping"
- Add schema and export support for ``atom_site.pdbx_sifts_xref_*`` fields
- Add schema export support for ``atom_site.pdbx_label_index`` field
- Add `traceOnly` parameter to chain/UniProt-based structure alignment
- Store ``IndexPairBonds`` as a dynamic property.

## [v3.1.0] - 2022-02-06

- Fix ``xrayShaded`` & ``ignoreLight`` params not working at the same time
- Add ``ignoreLight`` to component params
- Tweaks for cleaner default representation style
    - Cartoon: use ``nucleotide-ring`` instead of ``nucleotide-block``
    - Focus: use ``xrayShaded`` instead of opacity; adjust target size; don't show non-covalent interactions twice
- Fix representation preset side effects (changing post-processing parameters, see #363)
- Add Quick Styles panel (default, illustrative, stylized)
- Fix exported structure missing secondary-structure categories (#364)
- Fix volume streaming error message: distinguish between missing data and server error (#364)

## [v3.0.2] - 2022-01-30

- Fix color smoothing of elongated structures (by fixing ``Sphere.expand`` for spheres with highly directional extrema)
- Fix entity label not displayed when multiple instances of the same entity are highlighted
- Fix empty elements created in ``StructureElement.Loci.extendToAllInstances``
- Measurement options tweaks (allow larger ``textSize``; make ``customText`` essential)
- Fix visual visibility sync edge case when changing state snapshots

## [v3.0.1] - 2022-01-27

- Fix marking pass not working with ``transparentBackground``
- Fix pdbe xray maps url not https
- Fix entity-id color theme broken for non-IHM models
- Improve/fix marking of ``InteractionsInterUnitVisual`` (mark when all contact-feature members are given)
- Add missing "entity-id" and "enity-source" options for carbon coloring to "element-symbol" color theme
- Fix VolumeServer/query CLI
- Support automatic iso-value adjustment for VolumeServer data in ``Viewer.loadVolumeFromUrl``
- Emit drag event whenever started within viewport (not only for non-empty loci)

## [v3.0.0] - 2022-01-23

- Assembly handling tweaks:
    - Do not include suffix for "identity assembly operators"
    - Do not include assembly-related categories to export if the structure was composed from an assembly
    - Special case for ``structAsymMap`` if Mol* asym id operator mapping is present
- Support for opening ZIP files with multiple entries
- Add Model Export extension
- Bugfix: Automatically treat empty string as "non-present" value in BinaryCIF writer.
- Fix coarse model support in entity-id color theme
- Fix marking of carbohydrate visuals (whole chain could get marked instead of single residue)
- Add custom colors to "element-symbol", "molecule-type", "residue-name", and "secondary-structure" themes
- Support/bugfixes for ``atom_site.pdbx_sifts_xref`` categories
- Improve/fix marking of ``InteractionsIntraUnitVisual`` (mark when all contact-feature members are given)

## [v3.0.0-dev.10] - 2022-01-17

- Fix ``getOperatorsForIndex``
- Pass animation info (current frame & count) to state animations
    - Fix camera stutter for "camera spin" animation
- Add formal charge parsing support for MOL/SDF files (thanks @ptourlas)
- [Breaking] Cleaner looking ``MembraneOrientationVisuals`` defaults
- [Breaking] Add rock animation to trackball controls
    - Add ``animate`` to ``TrackballControlsParams``, remove ``spin`` and ``spinSpeed``
    - Add ``animate`` to ``SimpleSettingsParams``, remove ``spin``
- Add "camera rock" state animation
- Add support for custom colors to "molecule-type" theme
- [Breaking] Add style parameter to "illustrative" color theme
    - Defaults to "entity-id" style instead of "chain-id"
- Add "illustrative" representation preset

## [v3.0.0-dev.9] - 2022-01-09

- Add PDBj as a ``pdb-provider`` option
- Move Viewer APP to a separate file to allow use without importing light theme & index.html
- Add symmetry support for mol2 files (only spacegroup setting 1)
- Fix mol2 files element symbol assignment
- Improve bond assignment from ``IndexPairBonds``
    - Add ``key`` field for mapping to source data
    - Fix assignment of bonds with unphysical length
- Fix label/stats of single atom selection in multi-chain units

## [v3.0.0-dev.8] - 2021-12-31

- Add ``PluginFeatureDetection`` and disable WBOIT in Safari 15.
- Add ``disable-wboit`` Viewer GET param
- Add ``prefer-webgl1`` Viewer GET param
- [Breaking] Refactor direct-volume rendering
    - Remove isosurface render-mode (use GPU MC instead)
    - Move coloring into theme (like for other geometries/renderables)
        - Add ``direct`` color type
        - Remove color from transfer-function (now only alpha)
        - Add direct-volume color theme support
        - Add volume-value color theme
- [Breaking] Use size theme in molecular/gaussian surface & label representations
    - This is breaking because it was hardcoded to ``physical`` internally but the repr size theme default was ``uniform`` (now ``physical``)

## [v3.0.0-dev.7] - 2021-12-20

- Reduce number of created programs/shaders
    - Support specifying variants when creating graphics render-items
    - Change double-side shader param from define to uniform
    - Remove dMarkerType shader define (use uMarker as needed)
    - Support to ignore defines depending on the shader variant
    - Combine pickObject/pickInstance/pickGroup shader variants into one
    - Combine markingDepth/markingMask shader variants into one
    - Correctly set shader define flags for overpaint, transparency, substance, clipping
- [Breaking] Add per-object clip rendering properties (variant/objects)
    - ``SimpleSettingsParams.clipping.variant/objects`` and ``RendererParams.clip`` were removed

## [v3.0.0-dev.6] - 2021-12-19

- Enable temporal multi-sampling by default
    - Fix flickering during marking with camera at rest
- Enable ``aromaticBonds`` in structure representations by default
- Add ``PluginConfig.Structure.DefaultRepresentationPreset``
- Add ModelArchive support
    - schema extensions (e.g., AlphaFold uses it for the pLDDT score)
    - ModelArchive option in DownloadStructure action
    - ``model-archive`` GET parameter for Viewer app
    - ``Viewer.loadModelArchive`` method
- Improve support for loading AlphaFold structures
    - Automatic coloring by pLDDT
    - AlphaFold DB option in DownloadStructure action
    - ``afdb`` GET parameter for Viewer app
    - ``Viewer.loadAlphaFoldDb`` method
- Add QualityAssessment extension (using data from ma_qa_metric_local mmcif category)
    - pLDDT & qmean score: coloring, repr presets, molql symbol, loci labels (including avg for mutli-residue selections)
    - pLDDT: selection query
- Warn about erroneous symmetry operator matrix (instead of throwing an error)
- Added ``createPluginUI`` to ``mol-plugin-ui``
    - Support ``onBeforeUIRender`` to make sure initial UI works with custom presets and similar features.
- [Breaking] Removed ``createPlugin`` and ``createPluginAsync`` from ``mol-plugin-ui``
    - Please use ``createPluginUI`` instead
- Improve aromatic bonds handling
    - Don't detect aromatic bonds for rings < 5 atoms based on planarity
    - Prefer atoms in aromatic rings as bond reference positions

## [v3.0.0-dev.5] - 2021-12-16

- Fix initial camera reset not triggering for some entries.

## [v3.0.0-dev.4] - 2021-12-14

- Add ``bumpiness`` (per-object and per-group), ``bumpFrequency`` & ``bumpAmplitude`` (per-object) render parameters (#299)
- Change ``label`` representation defaults: Use text border instead of rectangle background
- Add outline color option to renderer
- Fix false positives in Model.isFromPdbArchive
- Add drag and drop support for loading any file, including multiple at once
    - If there are session files (.molx or .molj) among the dropped files, only the first session will be loaded
- Add drag and drop overlay
- Safari 15.1 - 15.3 WebGL 2 support workaround
- [Breaking] Move ``react`` and ``react-dom`` to ``peerDependencies``. This might break some builds.

## [v3.0.0-dev.3] - 2021-12-4

- Fix OBJ and USDZ export

## [v3.0.0-dev.2] - 2021-12-1

- Do not include tests and source maps in NPM package

## [v3.0.0-dev.0] - 2021-11-28

- Add multiple lights support (with color, intensity, and direction parameters)
- [Breaking] Add per-object material rendering properties
    - ``SimpleSettingsParams.lighting.renderStyle`` and ``RendererParams.style`` were removed
- Add substance theme with per-group material rendering properties
- ``StructureComponentManager.Options`` state saving support
- ``ParamDefinition.Group.presets`` support

## [v2.4.1] - 2021-11-28

- Fix: allow atoms in aromatic rings to do hydrogen bonds

## [v2.4.0] - 2021-11-25

- Fix secondary-structure property handling
    - StructureElement.Property was incorrectly resolving type & key
    - StructureSelectionQuery helpers 'helix' & 'beta' were not ensuring property availability
- Re-enable VAO with better workaround (bind null elements buffer before deleting)
- Add ``Representation.geometryVersion`` (increments whenever the geometry of any of its visuals changes)
- Add support for grid-based smoothing of Overpaint and Transparency visual state for surfaces

## [v2.3.9] - 2021-11-20

- Workaround: switch off VAO support for now

## [v2.3.8] - 2021-11-20

- Fix double canvas context creation (in plugin context)
- Fix unused vertex attribute handling (track which are used, disable the rest)
- Workaround for VAO issue in Chrome 96 (can cause WebGL to crash on geometry updates)

## [v2.3.7] - 2021-11-15

- Added ``ViewerOptions.collapseRightPanel``
- Added ``Viewer.loadTrajectory`` to support loading "composed" trajectories (e.g. from gro + xtc)
- Fix: handle parent in Structure.remapModel
- Add ``rounded`` and ``square`` helix profile options to Cartoon representation (in addition to the default ``elliptical``)

## [v2.3.6] - 2021-11-8

- Add additional measurement controls: orientation (box, axes, ellipsoid) & plane (best fit)
- Improve aromatic bond visuals (add ``aromaticScale``, ``aromaticSpacing``, ``aromaticDashCount`` params)
- [Breaking] Change ``adjustCylinderLength`` default to ``false`` (set to true for focus representation)
- Fix marker highlight color overriding select color
- CellPack extension update
    - add binary model support
    - add compartment (including membrane) geometry support
    - add latest mycoplasma model example
- Prefer WebGL1 in Safari 15.1.

## [v2.3.5] - 2021-10-19

- Fix sequence viewer for PDB files with COMPND record and multichain entities.
- Fix index pair bonds order assignment

## [v2.3.4] - 2021-10-12

- Fix pickScale not taken into account in line/point shader
- Add pixel-scale, pick-scale & pick-padding GET params to Viewer app
- Fix selecting bonds not adding their atoms in selection manager
- Add ``preferAtoms`` option to SelectLoci/HighlightLoci behaviors
- Make the implicit atoms of bond visuals pickable
    - Add ``preferAtomPixelPadding`` to Canvas3dInteractionHelper
- Add points & crosses visuals to Line representation
- Add ``pickPadding`` config option (look around in case target pixel is empty)
- Add ``multipleBonds`` param to bond visuals with options: off, symmetric, offset
- Fix ``argparse`` config in servers.

## [v2.3.3] - 2021-10-01

- Fix direct volume shader

## [v2.3.2] - 2021-10-01

- Prefer WebGL1 on iOS devices until WebGL2 support has stabilized.

## [v2.3.1] - 2021-09-28

- Add Charmm saccharide names
- Treat missing occupancy column as occupancy of 1
- Fix line shader not accounting for aspect ratio
- [Breaking] Fix point repr & shader
    - Was unusable with ``wboit``
    - Replaced ``pointFilledCircle`` & ``pointEdgeBleach`` params by ``pointStyle`` (square, circle, fuzzy)
    - Set ``pointSizeAttenuation`` to false by default
    - Set ``sizeTheme`` to ``uniform`` by default
- Add ``markerPriority`` option to Renderer (useful in combination with edges of marking pass)
- Add support support for ``chem_comp_bond`` and ``struct_conn`` categories (fixes ModelServer behavior where these categories should have been present)
- Model and VolumeServer: fix argparse config

## [v2.3.0] - 2021-09-06

- Take include/exclude flags into account when displaying aromatic bonds
- Improve marking performance
    - Avoid unnecessary draw calls/ui updates when marking
    - Check if loci is superset of visual
    - Check if loci overlaps with unit visual
    - Ensure ``Interval`` is used for ranges instead of ``SortedArray``
    - Add uniform marker type
    - Special case for reversing previous mark
- Add optional marking pass
    - Outlines visible and hidden parts of highlighted/selected groups
    - Add highlightStrength/selectStrength renderer params

## [v2.2.3] - 2021-08-25

- Add ``invertCantorPairing`` helper function
- Add ``Mesh`` processing helper ``.smoothEdges``
- Smooth border of molecular-surface with ``includeParent`` enabled
- Hide ``includeParent`` option from gaussian-surface visuals (not particularly useful)
- Improved ``StructureElement.Loci.size`` performance (for marking large cellpack models)
- Fix new ``TransformData`` issues (camera/bounding helper not showing up)
- Improve marking performance (avoid superfluous calls to ``StructureElement.Loci.isWholeStructure``)

## [v2.2.2] - 2021-08-11

- Fix ``TransformData`` issues [#133](https://github.com/molstar/molstar/issues/133)
- Fix ``mol-script`` query compiler const expression recognition.

## [v2.2.1] - 2021-08-02

- Add surrounding atoms (5 Angstrom) structure selection query
- [Breaking] Add maxDistance prop to ``IndexPairBonds``
- Fix coordinateSystem not handled in ``Structure.asParent``
- Add ``dynamicBonds`` to ``Structure`` props (force re-calc on model change)
    - Expose as optional param in root structure transform helper
- Add overpaint support to geometry exporters
- ``InputObserver`` improvements
  - normalize wheel speed across browsers/platforms
  - support Safari gestures (used by ``TrackballControls``)
  - ``PinchInput.fractionDelta`` and use it in ``TrackballControls``

## [v2.2.0] - 2021-07-31

- Add ``tubularHelices`` parameter to Cartoon representation
- Add ``SdfFormat`` and update SDF parser to be able to parse data headers according to spec (hopefully :)) #230
- Fix mononucleotides detected as polymer components (#229)
- Set default outline scale back to 1
- Improved DCD reader cell angle handling (interpret near 0 angles as 90 deg)
- Handle more residue/atom names commonly used in force-fields
- Add USDZ support to ``geo-export`` extension.
- Fix ``includeParent`` support for multi-instance bond visuals.
- Add ``operator`` Loci granularity, selecting everything with the same operator name.
- Prefer ``_label_seq_id`` fields in secondary structure assignment.
- Support new EMDB API (https://www.ebi.ac.uk/emdb/api/entry/map/[EMBD-ID]) for EM volume contour levels.
- ``Canvas3D`` tweaks:
    - Update ``forceDraw`` logic.
    - Ensure the scene is re-rendered when viewport size changes.
    - Support ``noDraw`` mode in ``PluginAnimationLoop``.

## [v2.1.0] - 2021-07-05

- Add parameter for to display aromatic bonds as dashes next to solid cylinder/line.
- Add backbone representation
- Fix outline in orthographic mode and set default scale to 2.

## [v2.0.7] - 2021-06-23

- Add ability to specify ``volumeIndex`` in ``Viewer.loadVolumeFromUrl`` to better support Volume Server inputs.
- Support in-place reordering for trajectory ``Frame.x/y/z`` arrays for better memory efficiency.
- Fixed text CIF encoder edge cases (most notably single whitespace not being escaped).

## [v2.0.6] - 2021-06-01

- Add glTF (GLB) and STL support to ``geo-export`` extension.
- Protein crosslink improvements
    - Change O-S bond distance to allow for NOS bridges (doi:10.1038/s41586-021-03513-3)
    - Added NOS-bridges query & improved disulfide-bridges query
- Fix #178: ``IndexPairBonds`` for non-single residue structures (bug due to atom reordering).
- Add volumetric color smoothing for MolecularSurface and GaussianSurface representations (#173)
- Fix nested 3d grid lookup that caused results being overwritten in non-covalent interactions computation.
- Basic implementation of ``BestDatabaseSequenceMapping`` (parse from CIF, color theme, superposition).
- Add atom id ranges support to Selection UI.

## [v2.0.5] - 2021-04-26

- Ability to pass ``Canvas3DContext`` to ``PluginContext.fromCanvas``.
- Relative frame support for ``Canvas3D`` viewport.
- Fix bug in screenshot copy UI.
- Add ability to select residues from a list of identifiers to the Selection UI.
- Fix SSAO bugs when used with ``Canvas3D`` viewport.
- Support for  full pausing (no draw) rendering: ``Canvas3D.pause(true)``.
- Add ``MeshBuilder.addMesh``.
- Add ``Torus`` primitive.
- Lazy volume loading support.
- [Breaking] ``Viewer.loadVolumeFromUrl`` signature change.
    - ``loadVolumeFromUrl(url, format, isBinary, isovalues, entryId)`` => ``loadVolumeFromUrl({ url, format, isBinary }, isovalues, { entryId, isLazy })``
- Add ``TextureMesh`` support to ``geo-export`` extension.

## [v2.0.4] - 2021-04-20

- [WIP] Mesh export extension
- ``Structure.eachAtomicHierarchyElement`` (#161)
- Fixed reading multi-line values in SDF format
- Fixed Measurements UI labels (#166)

## [v2.0.3] - 2021-04-09

- Add support for ``ColorTheme.palette`` designed for providing gradient-like coloring.
- [Breaking] The ``zip`` function is now asynchronous and expects a ``RuntimeContext``. Also added ``Zip()`` returning a ``Task``.
- [Breaking] Add ``CubeGridFormat`` in ``alpha-orbitals`` extension.

## [v2.0.2] - 2021-03-29

- Add ``Canvas3D.getRenderObjects``.
- [WIP] Animate state interpolating, including model trajectories
- Recognise MSE, SEP, TPO, PTR and PCA as non-standard amino-acids.
- Fix VolumeFromDensityServerCif transform label

## [v2.0.1] - 2021-03-23

- Exclude tsconfig.commonjs.tsbuildinfo from npm bundle

## [v2.0.0] - 2021-03-23

Too many changes to list as this is the start of the changelog... Notably, default exports are now forbidden.<|MERGE_RESOLUTION|>--- conflicted
+++ resolved
@@ -6,11 +6,8 @@
 
 ## [Unreleased]
 
-<<<<<<< HEAD
 - Improve picking by using drawbuffers (when available) to reduce number of drawcalls
-=======
 - Volume Server CIF: Add check that a data block contains volume data before parsing
->>>>>>> 2b003bc5
 - Fix ``Scene.clear`` not clearing primitives & volumes arrays (@JonStargaryen)
 - Fix rendering volumes when wboit is switched off and postprocessing is enabled
 
