--- conflicted
+++ resolved
@@ -7,7 +7,6 @@
 ## [Unreleased]
 
 - Add ``PluginFeatureDetection`` and disable WBOIT in Safari 15.
-<<<<<<< HEAD
 - Add ``disable-wboit`` Viewer GET param
 - Add ``prefer-webgl1`` Viewer GET param
 - [Breaking] Refactor direct-volume rendering
@@ -17,10 +16,8 @@
         - Remove color from transfer-function (now only alpha)
         - Add direct-volume color theme support
         - Add volume-value color theme
-=======
 - [Breaking] Use size theme in molecular/gaussian surface & label representations
     - This is breaking because it was hardcoded to ``physical`` internally but the repr size theme default was ``uniform`` (now ``physical``)
->>>>>>> 2c120043
 
 ## [v3.0.0-dev.7] - 2021-12-20
 
