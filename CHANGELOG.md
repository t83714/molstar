--- conflicted
+++ resolved
@@ -10,12 +10,9 @@
 - Remove erroneous bounding-box overlap test in `Structure.eachUnitPair`
 - Fix `EdgeBuilder.addNextEdge` for loop edges
 - Optimize inter unit bond compute
-<<<<<<< HEAD
 - Ensure consistent state for volume representation (#210)
-=======
 - Improve SSAO for thin geometry (e.g. lines)
 - Add snapshot support for structure selections
->>>>>>> fc84dcb0
 
 ## [v3.35.0] - 2023-05-14
 
