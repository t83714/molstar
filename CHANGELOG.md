# Change Log
All notable changes to this project will be documented in this file, following the suggestions of [Keep a CHANGELOG](http://keepachangelog.com/). This project adheres to [Semantic Versioning](http://semver.org/) for its most widely used - and defacto - public interfaces.

Note that since we don't clearly distinguish between a public and private interfaces there will be changes in non-major versions that are potentially breaking. If we make breaking changes to less used interfaces we will highlight it in here.


## [Unreleased]

<<<<<<< HEAD
- Add check that a data block contains volume data before parsing
=======
- Fix ``Scene.clear`` not clearing primitives & volumes arrays (@JonStargaryen)
- Fix rendering volumes when wboit is switched off and postprocessing is enabled
>>>>>>> ab4d509e

## [v3.8.2] - 2022-05-22

- Fix ``Scene.opacityAverage`` not taking xray shaded into account

## [v3.8.1] - 2022-05-14

- Fix issues with marking camera/handle helper (#433)
- Fix issues with array uniforms when running with headless-gl
- Fix Polymer Chain Instance coloring
- Improve performance of scene marker/opacity average calculation

## [v3.8.0] - 2022-04-30

- Add support for outlines around transparent objects
- Improve per-group transparency when wboit is switched off
- Improve ``ColorTheme`` typing with ``ColorType`` generic.
    - Defaults to ``ColorTypeLocation``
    - Set when using ``ColorTypeDirect`` or ``ColorTypeGrid``
- Fix case handling of ``struct_conf`` mmCIF enumeration field (#425)
- Fix ``allowTransparentBackfaces`` for per-group transparency
- Fix ``FormatRegistry.isApplicable`` returning true for unregistered formats
- Fix: handle building of ``GridLookup3D`` with zero cell size
- Fix ``ignoreLight`` for direct-volume rendering with webgl1
- Fix (non-black) outlines when using transparent background

## [v3.7.0] - 2022-04-13

- Fix ``xrayShaded`` for texture-mesh geometries
- [Breaking] Change ``allowTransparentBackfaces`` to ``transparentBackfaces`` with options ``off``, ``on``, ``opaque``. This was only added in 3.6.0, so allowing a breaking change here.
    - ``off``: don't show (default)
    - ``on``: show with transparency
    - ``opaque``: show fully opaque
- Add option to disable file drop overlay.

## [v3.6.2] - 2022-04-05

- ModelServer ligand queries: fixes for alternate locations, additional atoms & UNL ligand
- React 18 friendly ``useBehavior`` hook.

## [v3.6.1] - 2022-04-03

- Fix React18 related UI regressions.

## [v3.6.0] - 2022-04-03

- Check that model and coordinates have same element count when creating a trajectory
- Fix aromatic rings assignment: do not mix flags and planarity test
- Improve bonds assignment of coarse grained models: check for IndexPairBonds and exhaustive StructConn
- Fix unit mapping in bondedAtomicPairs MolScript query
- Improve pdb parsing: handle non unique atom and chain names (fixes #156)
- Fix volume streaming for entries with multiple contour lists
- Add ``allowTransparentBackfaces`` parameter to support double-sided rendering of transparent geometries
- Fix handling of case insensitive mmCIF enumeration fields (including entity.type)
- Fix ``disable-wboit`` Viewer GET param
- Add support for React 18.
    - Used by importing ``createPluginUI`` from ``mol-plugin-ui/react18``;
    - In Mol* 4.0, React 18 will become the default option.

## [v3.5.0] - 2022-03-25

- Fix issues with bounding-sphere & color-smoothing (mostly for small geometries)
- Support BCIF => CIF conversion in ``cif2bcif`` CLI tool

## [v3.4.0] - 2022-03-13

- Fix handling of mmcif with empty ``label_*`` fields
- Improve saccharide detection (compare against list from CCD)
- Fix legend label of hydrophobicity color theme
- Add ``LoadTrajectory`` action
- Add ``CustomImportControls`` to left panel
- Add Zenodo import extension (load structures, trajectories, volumes, and zip files)
- Fix loading of some compressed files within sessions
- Fix wrong element assignment for atoms with Charmm ion names
- Fix handling of empty symmetry cell data
- Add support for ``trr`` and ``nctraj`` coordinates files
- Add support for ``prmtop`` and ``top`` topology files

## [v3.3.1] - 2022-02-27

- Fix issue with unit boundary reuse (do at visual level instead)
- Add option to ignore ions for inter-unit bond computation

## [v3.3.0] - 2022-02-27

- Fix parsing contour-level from emdb v3 header files
- Fix invalid CSS (#376)
- Fix "texture not renderable" & "texture not bound" warnings (#319)
- Fix visual for bonds between two aromatic rings
- Fix visual for delocalized bonds (parsed from mmcif and mol2)
- Fix ring computation algorithm
- Add ``UnitResonance`` property with info about delocalized triplets
- Resolve marking in main renderer loop to improve overall performance
- Use ``throttleTime`` instead of ``debounceTime`` in sequence viewer for better responsiveness
- Change line geometry default ``scaleFactor`` to 2 (3 is too big after fixing line rendering)
- Trajectory animation performance improvements
    - Reuse ``Model.CoarseGrained`` for coordinate trajectories
    - Avoid calculating ``InterUnitBonds`` when ``Structure.parent`` ones are empty
    - Reuse unit boundary if sphere has not changed too much
    - Don't show 'inter-bond' and 'element-cross' visuals in line representations of polymerAndLigand preset
- Fix additional mononucleotides detected as polymer components
- Fix and improve ``canRemap`` handling in ``IntraUnitBonds``
- Reuse occlusion for secondary passes during multi-sampling
- Check if marking passes are needed before doing them
- Add ``resolutionScale`` parameter to allow trading quality of occlusion for performance

## [v3.2.0] - 2022-02-17

- Rename "best database mapping" to "SIFTS Mapping"
- Add schema and export support for ``atom_site.pdbx_sifts_xref_*`` fields
- Add schema export support for ``atom_site.pdbx_label_index`` field
- Add `traceOnly` parameter to chain/UniProt-based structure alignment
- Store ``IndexPairBonds`` as a dynamic property.

## [v3.1.0] - 2022-02-06

- Fix ``xrayShaded`` & ``ignoreLight`` params not working at the same time
- Add ``ignoreLight`` to component params
- Tweaks for cleaner default representation style
    - Cartoon: use ``nucleotide-ring`` instead of ``nucleotide-block``
    - Focus: use ``xrayShaded`` instead of opacity; adjust target size; don't show non-covalent interactions twice
- Fix representation preset side effects (changing post-processing parameters, see #363)
- Add Quick Styles panel (default, illustrative, stylized)
- Fix exported structure missing secondary-structure categories (#364)
- Fix volume streaming error message: distinguish between missing data and server error (#364)

## [v3.0.2] - 2022-01-30

- Fix color smoothing of elongated structures (by fixing ``Sphere.expand`` for spheres with highly directional extrema)
- Fix entity label not displayed when multiple instances of the same entity are highlighted
- Fix empty elements created in ``StructureElement.Loci.extendToAllInstances``
- Measurement options tweaks (allow larger ``textSize``; make ``customText`` essential)
- Fix visual visibility sync edge case when changing state snapshots

## [v3.0.1] - 2022-01-27

- Fix marking pass not working with ``transparentBackground``
- Fix pdbe xray maps url not https
- Fix entity-id color theme broken for non-IHM models
- Improve/fix marking of ``InteractionsInterUnitVisual`` (mark when all contact-feature members are given)
- Add missing "entity-id" and "enity-source" options for carbon coloring to "element-symbol" color theme
- Fix VolumeServer/query CLI
- Support automatic iso-value adjustment for VolumeServer data in ``Viewer.loadVolumeFromUrl``
- Emit drag event whenever started within viewport (not only for non-empty loci)

## [v3.0.0] - 2022-01-23

- Assembly handling tweaks:
    - Do not include suffix for "identity assembly operators"
    - Do not include assembly-related categories to export if the structure was composed from an assembly
    - Special case for ``structAsymMap`` if Mol* asym id operator mapping is present
- Support for opening ZIP files with multiple entries
- Add Model Export extension
- Bugfix: Automatically treat empty string as "non-present" value in BinaryCIF writer.
- Fix coarse model support in entity-id color theme
- Fix marking of carbohydrate visuals (whole chain could get marked instead of single residue)
- Add custom colors to "element-symbol", "molecule-type", "residue-name", and "secondary-structure" themes
- Support/bugfixes for ``atom_site.pdbx_sifts_xref`` categories
- Improve/fix marking of ``InteractionsIntraUnitVisual`` (mark when all contact-feature members are given)

## [v3.0.0-dev.10] - 2022-01-17

- Fix ``getOperatorsForIndex``
- Pass animation info (current frame & count) to state animations
    - Fix camera stutter for "camera spin" animation
- Add formal charge parsing support for MOL/SDF files (thanks @ptourlas)
- [Breaking] Cleaner looking ``MembraneOrientationVisuals`` defaults
- [Breaking] Add rock animation to trackball controls
    - Add ``animate`` to ``TrackballControlsParams``, remove ``spin`` and ``spinSpeed``
    - Add ``animate`` to ``SimpleSettingsParams``, remove ``spin``
- Add "camera rock" state animation
- Add support for custom colors to "molecule-type" theme
- [Breaking] Add style parameter to "illustrative" color theme
    - Defaults to "entity-id" style instead of "chain-id"
- Add "illustrative" representation preset

## [v3.0.0-dev.9] - 2022-01-09

- Add PDBj as a ``pdb-provider`` option
- Move Viewer APP to a separate file to allow use without importing light theme & index.html
- Add symmetry support for mol2 files (only spacegroup setting 1)
- Fix mol2 files element symbol assignment
- Improve bond assignment from ``IndexPairBonds``
    - Add ``key`` field for mapping to source data
    - Fix assignment of bonds with unphysical length
- Fix label/stats of single atom selection in multi-chain units

## [v3.0.0-dev.8] - 2021-12-31

- Add ``PluginFeatureDetection`` and disable WBOIT in Safari 15.
- Add ``disable-wboit`` Viewer GET param
- Add ``prefer-webgl1`` Viewer GET param
- [Breaking] Refactor direct-volume rendering
    - Remove isosurface render-mode (use GPU MC instead)
    - Move coloring into theme (like for other geometries/renderables)
        - Add ``direct`` color type
        - Remove color from transfer-function (now only alpha)
        - Add direct-volume color theme support
        - Add volume-value color theme
- [Breaking] Use size theme in molecular/gaussian surface & label representations
    - This is breaking because it was hardcoded to ``physical`` internally but the repr size theme default was ``uniform`` (now ``physical``)

## [v3.0.0-dev.7] - 2021-12-20

- Reduce number of created programs/shaders
    - Support specifying variants when creating graphics render-items
    - Change double-side shader param from define to uniform
    - Remove dMarkerType shader define (use uMarker as needed)
    - Support to ignore defines depending on the shader variant
    - Combine pickObject/pickInstance/pickGroup shader variants into one
    - Combine markingDepth/markingMask shader variants into one
    - Correctly set shader define flags for overpaint, transparency, substance, clipping
- [Breaking] Add per-object clip rendering properties (variant/objects)
    - ``SimpleSettingsParams.clipping.variant/objects`` and ``RendererParams.clip`` were removed

## [v3.0.0-dev.6] - 2021-12-19

- Enable temporal multi-sampling by default
    - Fix flickering during marking with camera at rest
- Enable ``aromaticBonds`` in structure representations by default
- Add ``PluginConfig.Structure.DefaultRepresentationPreset``
- Add ModelArchive support
    - schema extensions (e.g., AlphaFold uses it for the pLDDT score)
    - ModelArchive option in DownloadStructure action
    - ``model-archive`` GET parameter for Viewer app
    - ``Viewer.loadModelArchive`` method
- Improve support for loading AlphaFold structures
    - Automatic coloring by pLDDT
    - AlphaFold DB option in DownloadStructure action
    - ``afdb`` GET parameter for Viewer app
    - ``Viewer.loadAlphaFoldDb`` method
- Add QualityAssessment extension (using data from ma_qa_metric_local mmcif category)
    - pLDDT & qmean score: coloring, repr presets, molql symbol, loci labels (including avg for mutli-residue selections)
    - pLDDT: selection query
- Warn about erroneous symmetry operator matrix (instead of throwing an error)
- Added ``createPluginUI`` to ``mol-plugin-ui``
    - Support ``onBeforeUIRender`` to make sure initial UI works with custom presets and similar features.
- [Breaking] Removed ``createPlugin`` and ``createPluginAsync`` from ``mol-plugin-ui``
    - Please use ``createPluginUI`` instead
- Improve aromatic bonds handling
    - Don't detect aromatic bonds for rings < 5 atoms based on planarity
    - Prefer atoms in aromatic rings as bond reference positions

## [v3.0.0-dev.5] - 2021-12-16

- Fix initial camera reset not triggering for some entries.

## [v3.0.0-dev.4] - 2021-12-14

- Add ``bumpiness`` (per-object and per-group), ``bumpFrequency`` & ``bumpAmplitude`` (per-object) render parameters (#299)
- Change ``label`` representation defaults: Use text border instead of rectangle background
- Add outline color option to renderer
- Fix false positives in Model.isFromPdbArchive
- Add drag and drop support for loading any file, including multiple at once
    - If there are session files (.molx or .molj) among the dropped files, only the first session will be loaded
- Add drag and drop overlay
- Safari 15.1 - 15.3 WebGL 2 support workaround
- [Breaking] Move ``react`` and ``react-dom`` to ``peerDependencies``. This might break some builds.

## [v3.0.0-dev.3] - 2021-12-4

- Fix OBJ and USDZ export

## [v3.0.0-dev.2] - 2021-12-1

- Do not include tests and source maps in NPM package

## [v3.0.0-dev.0] - 2021-11-28

- Add multiple lights support (with color, intensity, and direction parameters)
- [Breaking] Add per-object material rendering properties
    - ``SimpleSettingsParams.lighting.renderStyle`` and ``RendererParams.style`` were removed
- Add substance theme with per-group material rendering properties
- ``StructureComponentManager.Options`` state saving support
- ``ParamDefinition.Group.presets`` support

## [v2.4.1] - 2021-11-28

- Fix: allow atoms in aromatic rings to do hydrogen bonds

## [v2.4.0] - 2021-11-25

- Fix secondary-structure property handling
    - StructureElement.Property was incorrectly resolving type & key
    - StructureSelectionQuery helpers 'helix' & 'beta' were not ensuring property availability
- Re-enable VAO with better workaround (bind null elements buffer before deleting)
- Add ``Representation.geometryVersion`` (increments whenever the geometry of any of its visuals changes)
- Add support for grid-based smoothing of Overpaint and Transparency visual state for surfaces

## [v2.3.9] - 2021-11-20

- Workaround: switch off VAO support for now

## [v2.3.8] - 2021-11-20

- Fix double canvas context creation (in plugin context)
- Fix unused vertex attribute handling (track which are used, disable the rest)
- Workaround for VAO issue in Chrome 96 (can cause WebGL to crash on geometry updates)

## [v2.3.7] - 2021-11-15

- Added ``ViewerOptions.collapseRightPanel``
- Added ``Viewer.loadTrajectory`` to support loading "composed" trajectories (e.g. from gro + xtc)
- Fix: handle parent in Structure.remapModel
- Add ``rounded`` and ``square`` helix profile options to Cartoon representation (in addition to the default ``elliptical``)

## [v2.3.6] - 2021-11-8

- Add additional measurement controls: orientation (box, axes, ellipsoid) & plane (best fit)
- Improve aromatic bond visuals (add ``aromaticScale``, ``aromaticSpacing``, ``aromaticDashCount`` params)
- [Breaking] Change ``adjustCylinderLength`` default to ``false`` (set to true for focus representation)
- Fix marker highlight color overriding select color
- CellPack extension update
    - add binary model support
    - add compartment (including membrane) geometry support
    - add latest mycoplasma model example
- Prefer WebGL1 in Safari 15.1.

## [v2.3.5] - 2021-10-19

- Fix sequence viewer for PDB files with COMPND record and multichain entities.
- Fix index pair bonds order assignment

## [v2.3.4] - 2021-10-12

- Fix pickScale not taken into account in line/point shader
- Add pixel-scale, pick-scale & pick-padding GET params to Viewer app
- Fix selecting bonds not adding their atoms in selection manager
- Add ``preferAtoms`` option to SelectLoci/HighlightLoci behaviors
- Make the implicit atoms of bond visuals pickable
    - Add ``preferAtomPixelPadding`` to Canvas3dInteractionHelper
- Add points & crosses visuals to Line representation
- Add ``pickPadding`` config option (look around in case target pixel is empty)
- Add ``multipleBonds`` param to bond visuals with options: off, symmetric, offset
- Fix ``argparse`` config in servers.

## [v2.3.3] - 2021-10-01

- Fix direct volume shader

## [v2.3.2] - 2021-10-01

- Prefer WebGL1 on iOS devices until WebGL2 support has stabilized.

## [v2.3.1] - 2021-09-28

- Add Charmm saccharide names
- Treat missing occupancy column as occupancy of 1
- Fix line shader not accounting for aspect ratio
- [Breaking] Fix point repr & shader
    - Was unusable with ``wboit``
    - Replaced ``pointFilledCircle`` & ``pointEdgeBleach`` params by ``pointStyle`` (square, circle, fuzzy)
    - Set ``pointSizeAttenuation`` to false by default
    - Set ``sizeTheme`` to ``uniform`` by default
- Add ``markerPriority`` option to Renderer (useful in combination with edges of marking pass)
- Add support support for ``chem_comp_bond`` and ``struct_conn`` categories (fixes ModelServer behavior where these categories should have been present)
- Model and VolumeServer: fix argparse config

## [v2.3.0] - 2021-09-06

- Take include/exclude flags into account when displaying aromatic bonds
- Improve marking performance
    - Avoid unnecessary draw calls/ui updates when marking
    - Check if loci is superset of visual
    - Check if loci overlaps with unit visual
    - Ensure ``Interval`` is used for ranges instead of ``SortedArray``
    - Add uniform marker type
    - Special case for reversing previous mark
- Add optional marking pass
    - Outlines visible and hidden parts of highlighted/selected groups
    - Add highlightStrength/selectStrength renderer params

## [v2.2.3] - 2021-08-25

- Add ``invertCantorPairing`` helper function
- Add ``Mesh`` processing helper ``.smoothEdges``
- Smooth border of molecular-surface with ``includeParent`` enabled
- Hide ``includeParent`` option from gaussian-surface visuals (not particularly useful)
- Improved ``StructureElement.Loci.size`` performance (for marking large cellpack models)
- Fix new ``TransformData`` issues (camera/bounding helper not showing up)
- Improve marking performance (avoid superfluous calls to ``StructureElement.Loci.isWholeStructure``)

## [v2.2.2] - 2021-08-11

- Fix ``TransformData`` issues [#133](https://github.com/molstar/molstar/issues/133)
- Fix ``mol-script`` query compiler const expression recognition.

## [v2.2.1] - 2021-08-02

- Add surrounding atoms (5 Angstrom) structure selection query
- [Breaking] Add maxDistance prop to ``IndexPairBonds``
- Fix coordinateSystem not handled in ``Structure.asParent``
- Add ``dynamicBonds`` to ``Structure`` props (force re-calc on model change)
    - Expose as optional param in root structure transform helper
- Add overpaint support to geometry exporters
- ``InputObserver`` improvements
  - normalize wheel speed across browsers/platforms
  - support Safari gestures (used by ``TrackballControls``)
  - ``PinchInput.fractionDelta`` and use it in ``TrackballControls``

## [v2.2.0] - 2021-07-31

- Add ``tubularHelices`` parameter to Cartoon representation
- Add ``SdfFormat`` and update SDF parser to be able to parse data headers according to spec (hopefully :)) #230
- Fix mononucleotides detected as polymer components (#229)
- Set default outline scale back to 1
- Improved DCD reader cell angle handling (interpret near 0 angles as 90 deg)
- Handle more residue/atom names commonly used in force-fields
- Add USDZ support to ``geo-export`` extension.
- Fix ``includeParent`` support for multi-instance bond visuals.
- Add ``operator`` Loci granularity, selecting everything with the same operator name.
- Prefer ``_label_seq_id`` fields in secondary structure assignment.
- Support new EMDB API (https://www.ebi.ac.uk/emdb/api/entry/map/[EMBD-ID]) for EM volume contour levels.
- ``Canvas3D`` tweaks:
    - Update ``forceDraw`` logic.
    - Ensure the scene is re-rendered when viewport size changes.
    - Support ``noDraw`` mode in ``PluginAnimationLoop``.

## [v2.1.0] - 2021-07-05

- Add parameter for to display aromatic bonds as dashes next to solid cylinder/line.
- Add backbone representation
- Fix outline in orthographic mode and set default scale to 2.

## [v2.0.7] - 2021-06-23

- Add ability to specify ``volumeIndex`` in ``Viewer.loadVolumeFromUrl`` to better support Volume Server inputs.
- Support in-place reordering for trajectory ``Frame.x/y/z`` arrays for better memory efficiency.
- Fixed text CIF encoder edge cases (most notably single whitespace not being escaped).

## [v2.0.6] - 2021-06-01

- Add glTF (GLB) and STL support to ``geo-export`` extension.
- Protein crosslink improvements
    - Change O-S bond distance to allow for NOS bridges (doi:10.1038/s41586-021-03513-3)
    - Added NOS-bridges query & improved disulfide-bridges query
- Fix #178: ``IndexPairBonds`` for non-single residue structures (bug due to atom reordering).
- Add volumetric color smoothing for MolecularSurface and GaussianSurface representations (#173)
- Fix nested 3d grid lookup that caused results being overwritten in non-covalent interactions computation.
- Basic implementation of ``BestDatabaseSequenceMapping`` (parse from CIF, color theme, superposition).
- Add atom id ranges support to Selection UI.

## [v2.0.5] - 2021-04-26

- Ability to pass ``Canvas3DContext`` to ``PluginContext.fromCanvas``.
- Relative frame support for ``Canvas3D`` viewport.
- Fix bug in screenshot copy UI.
- Add ability to select residues from a list of identifiers to the Selection UI.
- Fix SSAO bugs when used with ``Canvas3D`` viewport.
- Support for  full pausing (no draw) rendering: ``Canvas3D.pause(true)``.
- Add ``MeshBuilder.addMesh``.
- Add ``Torus`` primitive.
- Lazy volume loading support.
- [Breaking] ``Viewer.loadVolumeFromUrl`` signature change.
    - ``loadVolumeFromUrl(url, format, isBinary, isovalues, entryId)`` => ``loadVolumeFromUrl({ url, format, isBinary }, isovalues, { entryId, isLazy })``
- Add ``TextureMesh`` support to ``geo-export`` extension.

## [v2.0.4] - 2021-04-20

- [WIP] Mesh export extension
- ``Structure.eachAtomicHierarchyElement`` (#161)
- Fixed reading multi-line values in SDF format
- Fixed Measurements UI labels (#166)

## [v2.0.3] - 2021-04-09

- Add support for ``ColorTheme.palette`` designed for providing gradient-like coloring.
- [Breaking] The ``zip`` function is now asynchronous and expects a ``RuntimeContext``. Also added ``Zip()`` returning a ``Task``.
- [Breaking] Add ``CubeGridFormat`` in ``alpha-orbitals`` extension.

## [v2.0.2] - 2021-03-29

- Add ``Canvas3D.getRenderObjects``.
- [WIP] Animate state interpolating, including model trajectories
- Recognise MSE, SEP, TPO, PTR and PCA as non-standard amino-acids.
- Fix VolumeFromDensityServerCif transform label

## [v2.0.1] - 2021-03-23

- Exclude tsconfig.commonjs.tsbuildinfo from npm bundle

## [v2.0.0] - 2021-03-23

Too many changes to list as this is the start of the changelog... Notably, default exports are now forbidden.<|MERGE_RESOLUTION|>--- conflicted
+++ resolved
@@ -6,12 +6,9 @@
 
 ## [Unreleased]
 
-<<<<<<< HEAD
-- Add check that a data block contains volume data before parsing
-=======
+- Volume Server CIF: Add check that a data block contains volume data before parsing
 - Fix ``Scene.clear`` not clearing primitives & volumes arrays (@JonStargaryen)
 - Fix rendering volumes when wboit is switched off and postprocessing is enabled
->>>>>>> ab4d509e
 
 ## [v3.8.2] - 2022-05-22
 
