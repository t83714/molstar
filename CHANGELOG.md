--- conflicted
+++ resolved
@@ -7,15 +7,12 @@
 ## [Unreleased]
 
 - Add `tubularHelices` parameter to Cartoon representation
-<<<<<<< HEAD
-- Add USDZ support to ``geo-export`` extension.
-=======
 - Add `SdfFormat` and update SDF parser to be able to parse data headers according to spec (hopefully :)) #230
 - Fix mononucleotides detected as polymer components (#229)
 - Set default outline scale back to 1
 - Improved DCD reader cell angle handling (intepret near 0 angles as 90 deg)
 - Handle more residue/atom names commonly used in force-fields
->>>>>>> 96dddb09
+- Add USDZ support to ``geo-export`` extension.
 
 ## [v2.1.0] - 2021-07-05
 
