--- conflicted
+++ resolved
@@ -13,11 +13,8 @@
 - Improve pdb parsing: handle non unique atom and chain names (fixes #156)
 - Fix volume streaming for entries with multiple contour lists
 - Add ``allowTransparentBackfaces`` parameter to support double-sided rendering of transparent geometries
-<<<<<<< HEAD
 - Fix handling of case insensitive mmCIF enumeration fields (including entity.type)
-=======
 - Fix ``disable-wboit`` Viewer GET param
->>>>>>> 6e398ee6
 
 ## [v3.5.0] - 2022-03-25
 
